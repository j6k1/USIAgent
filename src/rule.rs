--- conflicted
+++ resolved
@@ -1,5446 +1,5430 @@
-//! 合法手の列挙等、将棋のルールに関連した機能
-use std::collections::HashMap;
-use std::time::{Instant,Duration};
-use std::fmt;
-use std::fmt::Formatter;
-use std::ops::BitOr;
-use std::ops::Not;
-
-use shogi::*;
-use hash::*;
-use error::*;
-use event::*;
-
-use shogi::KomaKind::{
-	SFu,
-	SKyou,
-	SKei,
-	SGin,
-	SKin,
-	SKaku,
-	SHisha,
-	SOu,
-	SFuN,
-	SKyouN,
-	SKeiN,
-	SGinN,
-	SKakuN,
-	SHishaN,
-	GFu,
-	GKyou,
-	GKei,
-	GGin,
-	GKin,
-	GKaku,
-	GHisha,
-	GOu,
-	GFuN,
-	GKyouN,
-	GKeiN,
-	GGinN,
-	GKakuN,
-	GHishaN,
-	Blank
-};
-use TryFrom;
-use Find;
-
-trait KomaKindFrom<T> {
-	fn kind_from(k:T) -> Self;
-}
-impl KomaKindFrom<u32> for ObtainKind {
-	fn kind_from(k:u32) -> ObtainKind {
-		match k {
-			0 => ObtainKind::Fu,
-			1 => ObtainKind::Kyou,
-			2 => ObtainKind::Kei,
-			3 => ObtainKind::Gin,
-			4 => ObtainKind::Kin,
-			5 => ObtainKind::Kaku,
-			6 => ObtainKind::Hisha,
-			7 => ObtainKind::Ou,
-			8 => ObtainKind::FuN,
-			9 => ObtainKind::KyouN,
-			10 => ObtainKind::KeiN,
-			11=> ObtainKind::GinN,
-			12 => ObtainKind::KakuN,
-			13 => ObtainKind::HishaN,
-			_ => unreachable!(),
-		}
-	}
-}
-impl KomaKindFrom<u32> for MochigomaKind {
-	fn kind_from(k:u32) -> MochigomaKind {
-		match k {
-			0 => MochigomaKind::Fu,
-			1 => MochigomaKind::Kyou,
-			2 => MochigomaKind::Kei,
-			3 => MochigomaKind::Gin,
-			4 => MochigomaKind::Kin,
-			5 => MochigomaKind::Kaku,
-			6 => MochigomaKind::Hisha,
-			_ => unreachable!(),
-		}
-	}
-}
-/// 左上からx * 9 + yで表されるインデックスからx,yへの変換
-pub trait SquareToPoint {
-	fn square_to_point(self) -> (u32,u32);
-}
-type Square = i32;
-impl SquareToPoint for Square {
-	#[inline]
-	fn square_to_point(self) -> (u32,u32) {
-		let x = self / 9;
-		let y = self - x * 9;
-
-		(x as u32,y as u32)
-	}
-}
-impl SquareToPoint for u32 {
-	#[inline]
-	fn square_to_point(self) -> (u32,u32) {
-		let x = self / 9;
-		let y = self - x * 9;
-
-		(x,y)
-	}
-}
-/// 合法手
-#[derive(Clone, Copy, Eq, PartialEq, Debug)]
-pub enum LegalMove {
-	/// 盤面上の駒を動かす手
-	To(LegalMoveTo),
-	/// 持ち駒を置く手
-	Put(LegalMovePut),
-}
-/// 盤面上の駒を動かす手
-#[derive(Clone, Copy, Eq, PartialEq, Debug)]
-pub struct LegalMoveTo(u32);
-impl LegalMoveTo {
-	/// `LegalMoveTo`を生成
-	///
-	/// # Arguments
-	/// * `src` - 盤面左上を0,0とし、x * 9 + yで表される移動元の位置
-	/// * `to` - 盤面左上を0,0とし、x * 9 + yで表される移動先の駒の位置
-	/// * `nari` - 成るか否か
-	/// * `obtaind` - 獲った駒
-	pub fn new(src:u32,to:u32,nari:bool,obtaind:Option<ObtainKind>) -> LegalMoveTo {
-		let n:u32 = if nari {
-			1
-		} else {
-			0
-		};
-
-		LegalMoveTo(
-			obtaind.map_or(0, |o| o as u32 + 1) << 15 |
-			n << 14 |
-			(to & 0b1111111) << 7 |
-			src & 0b1111111
-		)
-	}
-
-	/// 移動元の左上からx * 9 + yで表されるインデックス
-	#[inline]
-	pub fn src(&self) -> u32 {
-		self.0 & 0b1111111
-	}
-	/// 移動先の左上からx * 9 + yで表されるインデックス
-	#[inline]
-	pub fn dst(&self) -> u32 {
-		(self.0 >> 7) & 0b1111111
-	}
-	/// 成る手が否か
-	#[inline]
-	pub fn is_nari(&self) -> bool {
-		(self.0 & 1 << 14) != 0
-	}
-	/// 獲った駒
-	#[inline]
-	pub fn obtained(&self) -> Option<ObtainKind> {
-		let o:u32 = self.0 >> 15;
-
-		if o == 0 {
-			None
-		} else {
-			Some(ObtainKind::kind_from(o-1))
-		}
-	}
-}
-/// 持ち駒を置く手
-#[derive(Clone, Copy, Eq, PartialEq, Debug)]
-pub struct LegalMovePut(u32);
-impl LegalMovePut {
-	/// `LegalMovePut`を生成
-	///
-	/// # Arguments
-	/// * `kind` - 置く駒の種類
-	/// * `to` - 盤面左上を0,0とし、x * 9 + yで表される移動先の駒の位置
-	pub fn new(kind:MochigomaKind,to:u32) -> LegalMovePut {
-		LegalMovePut(
-			(to & 0b1111111) << 3 |
-			(kind as u32) & 0b111
-		)
-	}
-	/// 駒を置く位置のx * 9 + yで表されるインデックス
-	#[inline]
-	pub fn dst(&self) -> u32 {
-		(self.0 >> 3) & 0b1111111
-	}
-	/// 置く駒の種類
-	#[inline]
-	pub fn kind(&self) -> MochigomaKind {
-		MochigomaKind::kind_from(self.0 & 0b111)
-	}
-}
-/// 適用される手
-#[derive(Clone, Copy, Eq, PartialEq, Debug)]
-pub enum AppliedMove {
-	/// 盤面上の駒を動かす手
-	To(AppliedMoveTo),
-	/// 持ち駒を置く手
-	Put(AppliedMovePut)
-}
-/// 盤面上の駒を動かす手
-#[derive(Clone, Copy, Eq, PartialEq, Debug)]
-pub struct AppliedMoveTo(u32);
-impl AppliedMoveTo {
-	/// 移動元の左上からx * 9 + yで表されるインデックス
-	#[inline]
-	pub fn src(&self) -> u32 {
-		self.0 & 0b1111111
-	}
-	/// 移動先の左上からx * 9 + yで表されるインデックス
-	#[inline]
-	pub fn dst(&self) -> u32 {
-		(self.0 >> 7) & 0b1111111
-	}
-	/// 成るか否か
-	#[inline]
-	pub fn is_nari(&self) -> bool {
-		(self.0 & 1 << 14) != 0
-	}
-}
-impl From<LegalMoveTo> for AppliedMoveTo {
-	fn from(m:LegalMoveTo) -> AppliedMoveTo {
-		AppliedMoveTo(m.0 & 0b111111111111111)
-	}
-}
-/// 持ち駒を置く手
-#[derive(Clone, Copy, Eq, PartialEq, Debug)]
-pub struct AppliedMovePut(u32);
-impl AppliedMovePut {
-	/// 駒を置く位置の左上からx * 9 + yで表されるインデックス
-	#[inline]
-	pub fn dst(&self) -> u32 {
-		(self.0 >> 3) & 0b1111111
-	}
-	/// 置く駒の種類
-	#[inline]
-	pub fn kind(&self) -> MochigomaKind {
-		MochigomaKind::kind_from(self.0 & 0b111)
-	}
-}
-impl From<LegalMovePut> for AppliedMovePut {
-	fn from(m:LegalMovePut) -> AppliedMovePut {
-		AppliedMovePut(m.0)
-	}
-}
-impl From<LegalMove> for AppliedMove {
-	fn from(m:LegalMove) -> AppliedMove {
-		match m {
-			LegalMove::To(m) => AppliedMove::To(AppliedMoveTo::from(m)),
-			LegalMove::Put(m) => AppliedMove::Put(AppliedMovePut::from(m))
-		}
-	}
-}
-impl From<Move> for AppliedMove {
-	fn from(m:Move) -> AppliedMove {
-		match m {
-			Move::To(KomaSrcPosition(sx,sy),KomaDstToPosition(dx,dy,n)) => {
-				let sx = 9 - sx;
-				let sy = sy - 1;
-				let dx = 9 - dx;
-				let dy = dy - 1;
-
-				let src = sx * 9 + sy;
-				let dst = dx * 9 + dy;
-
-				let n = if n {
-					1
-				} else {
-					0
-				};
-
-				AppliedMove::To(AppliedMoveTo(
-					n << 14 |
-					(dst & 0b1111111) << 7 |
-					src & 0b1111111
-				))
-			},
-			Move::Put(kind,KomaDstPutPosition(x,y)) => {
-				let x = 9 - x;
-				let y = y - 1;
-
-				let dst = x * 9 + y;
-
-				AppliedMove::Put(AppliedMovePut(
-					(dst & 0b1111111) << 3 |
-					(kind as u32) & 0111
-				))
-			}
-		}
-	}
-}
-impl LegalMove {
-	/// `AppliedMove`へ変換
-	pub fn to_applied_move(self) -> AppliedMove {
-		AppliedMove::from(self)
-	}
-	/// `Move`へ変換
-	pub fn to_move(self) -> Move {
-		Move::from(self)
-	}
-}
-impl From<LegalMove> for Move {
-	fn from(m:LegalMove) -> Move {
-		match m {
-			LegalMove::To(m) => {
-				let src = m.src();
-				let dst = m.dst();
-				let n = m.is_nari();
-				let (sx,sy) = src.square_to_point();
-				let (dx,dy) = dst.square_to_point();
-
-				let sx = 9 - sx;
-				let sy = sy + 1;
-				let dx = 9 - dx;
-				let dy = dy + 1;
-
-				Move::To(KomaSrcPosition(sx,sy),KomaDstToPosition(dx,dy,n))
-			},
-			LegalMove::Put(m) => {
-				let dst = m.dst();
-				let kind = m.kind();
-				let (dx,dy) = dst.square_to_point();
-				let dx = 9 - dx;
-				let dy = dy + 1;
-
-				Move::Put(kind,KomaDstPutPosition(dx,dy))
-			}
-		}
-	}
-}
-impl AppliedMove {
-	/// `Move`へ変換
-	pub fn to_move(self) -> Move {
-		Move::from(self)
-	}
-}
-impl From<AppliedMove> for Move {
-	fn from(m:AppliedMove) -> Move {
-		match m {
-			AppliedMove::To(m) => {
-				let src = m.src();
-				let dst = m.dst();
-				let n = m.is_nari();
-				let (sx,sy) = src.square_to_point();
-				let (dx,dy) = dst.square_to_point();
-				let sx = 9 - sx;
-				let sy = sy + 1;
-				let dx = 9 - dx;
-				let dy = dy + 1;
-
-				Move::To(KomaSrcPosition(sx,sy),KomaDstToPosition(dx,dy,n))
-			},
-			AppliedMove::Put(m) => {
-				let dst = m.dst();
-				let kind = m.kind();
-				let (dx,dy) = dst.square_to_point();
-				let dx = 9 - dx;
-				let dy = dy + 1;
-
-				Move::Put(kind,KomaDstPutPosition(dx,dy))
-			}
-		}
-	}
-}
-impl Find<(KomaSrcPosition,KomaDstToPosition),Move> for Vec<LegalMove> {
-	fn find(&self,query:&(KomaSrcPosition,KomaDstToPosition)) -> Option<Move> {
-		match query {
-			&(ref s,ref d) => {
-				let (sx,sy) = match s {
-					KomaSrcPosition(sx,sy) => (9 - sx, sy - 1)
-				};
-
-				let (dx,dy) = match d {
-					KomaDstToPosition(dx,dy,_) => (9 - dx, dy -1),
-				};
-
-				let src = sx * 9 + sy;
-				let dst = dx * 9 + dy;
-
-				for m in self {
-					match m {
-						&LegalMove::To(m) => {
-							if src == m.src() && dst == m.dst() {
-								return Some(Move::To(*s,*d));
-							}
-						},
-						_ => (),
-					}
-				}
-			}
-		}
-
-		None
-	}
-}
-impl Find<KomaPosition,Move> for Vec<LegalMove> {
-	fn find(&self,query:&KomaPosition) -> Option<Move> {
-		let (x,y) = match query {
-			&KomaPosition(x,y) => (x,y)
-		};
-
-		let index = (9 - x) * 9 + (y - 1);
-
-		for m in self {
-			match m {
-				LegalMove::To(mt) => {
-					if index == mt.dst() {
-						return Some(Move::from(*m));
-					}
-				},
-				LegalMove::Put(mp) => {
-					if index == mp.dst() {
-						return Some(Move::from(*m));
-					}
-				}
-			}
-		}
-
-		None
-	}
-}
-impl Find<(MochigomaKind,KomaDstPutPosition),Move> for Vec<LegalMove> {
-	fn find(&self,query:&(MochigomaKind,KomaDstPutPosition)) -> Option<Move> {
-		match query {
-			&(ref k, ref d) => {
-				let (dx,dy) = match d {
-					&KomaDstPutPosition(dx,dy) => (9 - dx, dy - 1)
-				};
-				let index = dx * 9 + dy;
-
-				for m in self {
-					match m {
-						LegalMove::Put(mp) => {
-							if *k == mp.kind() && index == mp.dst() {
-								return Some(Move::from(*m));
-							}
-						},
-						_ => (),
-					}
-				}
-			}
-		}
-
-		None
-	}
-}
-impl Find<ObtainKind,Vec<Move>> for Vec<LegalMove> {
-	fn find(&self,query:&ObtainKind) -> Option<Vec<Move>> {
-		let mut mvs:Vec<Move> = Vec::new();
-
-		for m in self {
-			match m {
-				LegalMove::To(mt) => {
-					if let Some(o) = mt.obtained() {
-						if  o == *query {
-							mvs.push(Move::from(*m));
-						}
-					}
-				},
-				_ => (),
-			}
-		}
-
-		match mvs.len() {
-			0 => None,
-			_ => Some(mvs),
-		}
-	}
-}
-/// 合法手を生成するために内部で利用するビットボード
-#[derive(Clone, Copy, Eq)]
-pub union BitBoard {
-	pub merged_bitboard:u128,
-	pub bitboard:[u64; 2]
-}
-impl BitOr for BitBoard {
-	type Output = Self;
-
-	fn bitor(self, rhs: Self) -> Self {
-		unsafe {
-			BitBoard { merged_bitboard: self.merged_bitboard | rhs.merged_bitboard }
-		}
-	}
-}
-impl Not for BitBoard {
-	type Output = Self;
-
-	fn not(self) -> Self {
-		unsafe {
-			BitBoard { merged_bitboard: !self.merged_bitboard }
-		}
-	}
-}
-impl PartialEq for BitBoard {
-	fn eq(&self,other:&BitBoard) -> bool {
-		unsafe { self.merged_bitboard == other.merged_bitboard }
-	}
-}
-impl fmt::Debug for BitBoard {
-	fn fmt(&self, f: &mut Formatter) -> fmt::Result {
-		write!(f, "{}", unsafe { self.merged_bitboard })
-	}
-}
-/// 合法手生成に内部で利用するビットボード群と盤面を管理する構造体
-#[derive(Clone, Eq, PartialEq, Debug)]
-pub struct State {
-	banmen:Banmen,
-	part:PartialState
-}
-impl State {
-	/// `State`の生成
-	///
-	/// # Arguments
-	/// * `banmen` - 盤面
-	pub fn new(banmen:Banmen) -> State {
-		let mut sente_self_board:u128 = 0;
-		let mut sente_opponent_board:u128 = 0;
-		let mut gote_self_board:u128 = 0;
-		let mut gote_opponent_board:u128 = 0;
-		let mut diag_board:u128 = 0;
-		let mut rotate_board:u128 = 0;
-		let mut sente_hisha_board:u128 = 0;
-		let mut gote_hisha_board:u128 = 0;
-		let mut sente_kaku_board:u128 = 0;
-		let mut gote_kaku_board:u128 = 0;
-		let mut sente_kyou_board:u128 = 0;
-		let mut gote_kyou_board:u128 = 0;
-		let mut sente_fu_board:u128 = 0;
-		let mut gote_fu_board:u128 = 0;
-		let mut sente_opponent_ou_position_board:u128 = 0;
-		let mut gote_opponent_ou_position_board:u128 = 0;
-
-		match banmen {
-			Banmen(ref kinds) => {
-				for y in 0..9 {
-					for x in 0..9 {
-						let kind = kinds[y][x];
-						match kind {
-							SFu => sente_fu_board ^= 1 << (x * 9 + y + 1),
-							SKyou => sente_kyou_board ^= 1 << (x * 9 + y + 1),
-							SKaku | SKakuN => sente_kaku_board ^= 1 << (x * 9 + y + 1),
-							SHisha | SHishaN => sente_hisha_board ^= 1 << (x * 9 + y + 1),
-							SOu => gote_opponent_ou_position_board ^= 1 << ((8 - x) * 9 + (8 - y) + 1),
-							GFu => gote_fu_board ^= 1 << (x * 9 + y + 1),
-							GKyou => gote_kyou_board ^= 1 << (x * 9 + y + 1),
-							GKaku | GKakuN => gote_kaku_board ^= 1 << (x * 9 + y + 1),
-							GHisha | GHishaN => gote_hisha_board ^= 1 << (x * 9 + y + 1),
-							GOu => sente_opponent_ou_position_board ^= 1 << (x * 9 + y + 1),
-							_ => (),
-						}
-
-						if kind < GFu {
-							sente_self_board ^= 1 << (x * 9 + y + 1);
-							gote_opponent_board ^= 1 << ((8 - x) * 9 + (8 - y) + 1);
-						} else if kind >= GFu && kind < Blank {
-							gote_self_board ^= 1 << ((8 - x) * 9 + (8 - y) + 1);
-							sente_opponent_board ^= 1 << (x * 9 + y + 1);
-						}
-
-						match kind {
-							Blank => (),
-							_ => {
-								let i = x * 9 + y;
-
-								let li = DIAG_LEFT_ROTATE_MAP[i];
-
-								let lmask = if li == -1 {
-									0
-								} else {
-									1 << li
-								};
-
-								let ri = DIAG_RIGHT_ROTATE_MAP[i];
-
-								let rmask = if ri == -1 {
-									0
-								} else {
-									1 << ri + 64
-								};
-
-								diag_board ^= lmask | rmask;
-
-								let (x,y) = {
-									(y,x)
-								};
-
-								rotate_board ^= 1 << (x * 9 + y + 1);
-							}
-						}
-					}
-				}
-			}
-		}
-
-		State {
-			banmen:banmen,
-			part:PartialState {
-				sente_self_board:BitBoard{ merged_bitboard: sente_self_board },
-				sente_opponent_board:BitBoard{ merged_bitboard: sente_opponent_board },
-				gote_self_board:BitBoard{ merged_bitboard: gote_self_board },
-				gote_opponent_board:BitBoard{ merged_bitboard: gote_opponent_board },
-				diag_board:BitBoard{ merged_bitboard: diag_board },
-				rotate_board:BitBoard{ merged_bitboard: rotate_board },
-				sente_hisha_board:BitBoard{ merged_bitboard: sente_hisha_board },
-				gote_hisha_board:BitBoard{ merged_bitboard: gote_hisha_board },
-				sente_kaku_board:BitBoard{ merged_bitboard: sente_kaku_board },
-				gote_kaku_board:BitBoard{ merged_bitboard: gote_kaku_board },
-				sente_kyou_board:BitBoard{ merged_bitboard: sente_kyou_board },
-				gote_kyou_board:BitBoard{ merged_bitboard: gote_kyou_board },
-				sente_fu_board:BitBoard{ merged_bitboard: sente_fu_board },
-				gote_fu_board:BitBoard{ merged_bitboard: gote_fu_board },
-				sente_opponent_ou_position_board:BitBoard{ merged_bitboard: sente_opponent_ou_position_board },
-				gote_opponent_ou_position_board:BitBoard{ merged_bitboard: gote_opponent_ou_position_board }
-			}
-		}
-	}
-
-	/// 関数を盤面に適用する
-	///
-	/// # Arguments
-	/// * `f` - コールバック関数
-	pub fn map_banmen<F,T>(&self,mut f:F) -> T where F: FnMut(&Banmen) -> T {
-		f(&self.banmen)
-	}
-	/// 関数を盤面と`PartialState`に適用する
-	///
-	/// # Arguments
-	/// * `f` - コールバック関数
-	pub fn map<F,T>(&self,mut f:F) -> T where F: FnMut(&Banmen,&PartialState) -> T {
-		f(&self.banmen,&self.part)
-	}
-	/// 盤面への不変な参照を返す
-	pub fn get_banmen(&self) -> &Banmen {
-		&self.banmen
-	}
-	/// `PartialState`への不変な参照を返す
-	pub fn get_part(&self) -> &PartialState {
-		&self.part
-	}
-}
-/// 合法手の生成に内部で利用するビットボードの集合
-#[derive(Clone, Eq, PartialEq, Debug)]
-pub struct PartialState {
-	/// 先手視点の先手側の駒のビットボード
-	pub sente_self_board:BitBoard,
-	/// 先手視点の後手側の駒のビットボード
-	pub sente_opponent_board:BitBoard,
-	/// 後手視点の後手側の駒のビットボード
-	pub gote_self_board:BitBoard,
-	/// 後手視点の先手側の駒のビットボード
-	pub gote_opponent_board:BitBoard,
-	/// 角の合法手列挙のためのビットボード
-	pub diag_board:BitBoard,
-	/// 飛車の合法手列挙のためのビットボード
-	pub rotate_board:BitBoard,
-	/// 先手の飛車の位置のビットボード
-	pub sente_hisha_board:BitBoard,
-	/// 後手の飛車の位置のビットボード
-	pub gote_hisha_board:BitBoard,
-	/// 先手の角の位置のビットボード
-	pub sente_kaku_board:BitBoard,
-	/// 後手の角の位置のビットボード
-	pub gote_kaku_board:BitBoard,
-	/// 先手の香車の位置のビットボード
-	pub sente_kyou_board:BitBoard,
-	/// 後手の強者の位置のビットボード
-	pub gote_kyou_board:BitBoard,
-	/// 先手の歩の位置のビットボード
-	pub sente_fu_board:BitBoard,
-	/// 後手の歩の位置のビットボード
-	pub gote_fu_board:BitBoard,
-	/// 先手視点の後手の玉の位置のビットボード
-	pub sente_opponent_ou_position_board:BitBoard,
-	/// 後手視点の先手の王の位置のビットボード
-	pub gote_opponent_ou_position_board:BitBoard
-}
-impl PartialState {
-	/// 自身に対応する盤面を引数に受け取り`State`へと変換して返す。
-	///
-	/// 引数に渡した`Banmen`が自身の状態に対して正しくない場合は正しく動作しない。
-	///
-	/// # Arguments
-	/// * `banmen` - 自身に対応する盤面
-	pub fn to_full_state(&self,banmen:Banmen) -> State {
-		State {
-			banmen:banmen,
-			part:self.clone()
-		}
-	}
-}
-/// 局面情報
-#[derive(Clone)]
-pub struct Kyokumen {
-	pub teban:Teban,
-	pub mc:MochigomaCollections,
-	pub state:State
-}
-const CANDIDATE_BITS:[u128; 14] = [
-	// 歩
-	0b000000000_000000010_000000000,
-	// 香車(この値は利用しない)
-	0b0,
-	// 桂馬
-	0b000000001_000000000_000000001,
-	// 銀
-	0b000001010_000000010_000001010,
-	// 金
-	0b000000110_000001010_000000110,
-	// 角(この値は利用しない)
-	0b0,
-	// 飛車(この値は利用しない)
-	0b0,
-	// 王
-	0b000001110_000001010_000001110,
-	// 成歩
-	0b000000110_000001010_000000110,
-	// 成香
-	0b000000110_000001010_000000110,
-	// 成桂
-	0b000000110_000001010_000000110,
-	// 成銀
-	0b000000110_000001010_000000110,
-	// 成角(一マスだけ進める手だけここに定義)
-	0b000000100_000001010_000000100,
-	// 成飛(一マスだけ進める手だけここに定義)
-	0b000001010_000000000_000001010
-];
-const TOP_MASK: u128 = 0b111111100_111111100_111111100;
-const BOTTOM_MASK: u128 = 0b000000111_000000111_000000111;
-const RIGHT_MASK: u128 = 0b000000000_111111111_111111111;
-const DIAG_LEFT_ROTATE_MAP:[i32; 81] = [
-	-1,-1,-1,-1,-1,-1,-1,-1,-1,
-	-1,21,28,34,39,43,46,48,-1,
-	-1,15,22,29,35,40,44,47,-1,
-	-1,10,16,23,30,36,41,45,-1,
-	-1, 6,11,17,24,31,37,42,-1,
-	-1, 3, 7,12,18,25,32,38,-1,
-	-1, 1, 4, 8,13,19,26,33,-1,
-	-1, 0, 2, 5, 9,14,20,27,-1,
-	-1,-1,-1,-1,-1,-1,-1,-1,-1
-];
-const DIAG_RIGHT_ROTATE_MAP:[i32; 81] = [
-	-1,-1,-1,-1,-1,-1,-1,-1,-1,
-	-1, 0, 1, 3, 6,10,15,21,-1,
-	-1, 2, 4, 7,11,16,22,28,-1,
-	-1, 5, 8,12,17,23,29,34,-1,
-	-1, 9,13,18,24,30,35,39,-1,
-	-1,14,19,25,31,36,40,43,-1,
-	-1,20,26,32,37,41,44,46,-1,
-	-1,27,33,38,42,45,47,48,-1,
-	-1,-1,-1,-1,-1,-1,-1,-1,-1
-];
-const DIAG_LEFT_BITBOARD_SLIDE_INFO: [(i32,u32,u32); 81] = [
-	(21, 0, 9),(28, 0, 8),(34, 0, 7),(39, 0, 6),(43, 0, 5),(46, 0, 4),(48, 0, 3),(-1, 0, 2),(-1, 0, 1),
-	(15, 0, 8),(21, 1, 9),(28, 1, 8),(34, 1, 7),(39, 1, 6),(43, 1, 5),(46, 1, 4),(48, 1, 3),(-1, 1, 2),
-	(10, 0, 7),(15, 1, 8),(21, 2, 9),(28, 2, 8),(34, 2, 7),(39, 2, 6),(43, 2, 5),(46, 2, 4),(48, 2, 3),
-	( 6, 0, 6),(10, 1, 7),(15, 2, 8),(21, 3, 9),(28, 3, 8),(34, 3, 7),(39, 3, 6),(43, 3, 5),(46, 3, 4),
-	( 3, 0, 5),( 6, 1, 6),(10, 2, 7),(15, 3, 8),(21, 4, 9),(28, 4, 8),(34, 4, 7),(39, 4, 6),(43, 4, 5),
-	( 1, 0, 4),( 3, 1, 5),( 6, 2, 6),(10, 3, 7),(15, 4, 8),(21, 5, 9),(28, 5, 8),(34, 5, 7),(39, 5, 6),
-	( 0, 0, 3),( 1, 1, 4),( 3, 2, 5),( 6, 3, 6),(10, 4, 7),(15, 5, 8),(21, 6, 9),(28, 6, 8),(34, 6, 7),
-	(-1, 0, 2),( 0, 1, 3),( 1, 2, 4),( 3, 3, 5),( 6, 4, 6),(10, 5, 7),(15, 6, 8),(21, 7, 9),(28, 7, 8),
-	(-1, 0, 1),(-1, 1, 2),( 0, 2, 3),( 1, 3, 4),( 3, 4, 5),( 6, 5, 6),(10, 6, 7),(15, 7, 8),(21, 8, 9),
-];
-const DIAG_RIGHT_BITBOARD_SLIDE_INFO: [(i32,u32,u32); 81] = [
-	(-1, 0, 1),(-1, 0, 2),( 0, 0, 3),( 1, 0, 4),( 3, 0, 5),( 6, 0, 6),(10, 0, 7),(15, 0, 8),(21, 0, 9),
-	(-1, 1, 2),( 0, 1, 3),( 1, 1, 4),( 3, 1, 5),( 6, 1, 6),(10, 1, 7),(15, 1, 8),(21, 1, 9),(28, 0, 8),
-	( 0, 2, 3),( 1, 2, 4),( 3, 2, 5),( 6, 2, 6),(10, 2, 7),(15, 2, 8),(21, 2, 9),(28, 1, 8),(34, 0, 7),
-	( 1, 3, 4),( 3, 3, 5),( 6, 3, 6),(10, 3, 7),(15, 3, 8),(21, 3, 9),(28, 2, 8),(34, 1, 7),(39, 0, 6),
-	( 3, 4, 5),( 6, 4, 6),(10, 4, 7),(15, 4, 8),(21, 4, 9),(28, 3, 8),(34, 2, 7),(39, 1, 6),(43, 0, 5),
-	( 6, 5, 6),(10, 5, 7),(15, 5, 8),(21, 5, 9),(28, 4, 8),(34, 3, 7),(39, 2, 6),(43, 1, 5),(46, 0, 4),
-	(10, 6, 7),(15, 6, 8),(21, 6, 9),(28, 5, 8),(34, 4, 7),(39, 3, 6),(43, 2, 5),(46, 1, 4),(48, 0, 3),
-	(15, 7, 8),(21, 7, 9),(28, 6, 8),(34, 5, 7),(39, 4, 6),(43, 3, 5),(46, 2, 4),(48, 1, 3),(-1, 0, 2),
-	(21, 8, 9),(28, 7, 8),(34, 6, 7),(39, 5, 6),(43, 4, 5),(46, 3, 4),(48, 2, 3),(-1, 1, 2),(-1, 0, 1)
-];
-const DIAG_LEFT_BITBOARD_MASK: [u64; 81] = [
-	0b1111111,0b111111,0b11111,0b1111,0b111,0b11,0b1,0b0,0b0,
-	0b111111,0b1111111,0b111111,0b11111,0b1111,0b111,0b11,0b1,0b0,
-	0b11111,0b111111,0b1111111,0b111111,0b11111,0b1111,0b111,0b11,0b1,
-	0b1111,0b11111,0b111111,0b1111111,0b111111,0b11111,0b1111,0b111,0b11,
-	0b111,0b1111,0b11111,0b111111,0b1111111,0b111111,0b11111,0b1111,0b111,
-	0b11,0b111,0b1111,0b11111,0b111111,0b1111111,0b111111,0b11111,0b1111,
-	0b1,0b11,0b111,0b1111,0b11111,0b111111,0b1111111,0b111111,0b11111,
-	0b0,0b1,0b11,0b111,0b1111,0b11111,0b111111,0b1111111,0b11111111,
-	0b0,0b0,0b1,0b11,0b111,0b1111,0b11111,0b111111,0b1111111
-];
-const DIAG_RIGHT_BITBOARD_MASK: [u64; 81] = [
-	0b0,0b0,0b1,0b11,0b111,0b1111,0b11111,0b111111,0b1111111,
-	0b0,0b1,0b11,0b111,0b1111,0b11111,0b111111,0b1111111,0b111111,
-	0b1,0b11,0b111,0b1111,0b11111,0b111111,0b1111111,0b111111,0b11111,
-	0b11,0b111,0b1111,0b11111,0b111111,0b1111111,0b111111,0b11111,0b1111,
-	0b111,0b1111,0b11111,0b111111,0b1111111,0b111111,0b11111,0b1111,0b111,
-	0b1111,0b11111,0b111111,0b1111111,0b111111,0b11111,0b1111,0b111,0b11,
-	0b11111,0b111111,0b1111111,0b111111,0b11111,0b1111,0b111,0b11,0b1,
-	0b111111,0b1111111,0b111111,0b11111,0b1111,0b111,0b11,0b1,0b0,
-	0b1111111,0b111111,0b11111,0b1111,0b111,0b11,0b1,0b0,0b0
-];
-const SENTE_NARI_MASK: u128 = 0b000000111_000000111_000000111_000000111_000000111_000000111_000000111_000000111_000000111;
-const GOTE_NARI_MASK: u128 = 0b111000000_111000000_111000000_111000000_111000000_111000000_111000000_111000000_111000000;
-const DENY_MOVE_SENTE_FU_AND_KYOU_MASK: u128 = 0b000000001_000000001_000000001_000000001_000000001_000000001_000000001_000000001_000000001;
-const DENY_MOVE_SENTE_KEI_MASK: u128 = 0b000000011_000000011_000000011_000000011_000000011_000000011_000000011_000000011_000000011;
-const DENY_MOVE_GOTE_FU_AND_KYOU_MASK: u128 = 0b100000000_100000000_100000000_100000000_100000000_100000000_100000000_100000000_100000000;
-const DENY_MOVE_GOTE_KEI_MASK: u128 = 0b110000000_110000000_110000000_110000000_110000000_110000000_110000000_110000000_110000000;
-const BANMEN_MASK: u128 = 0b111111111_111111111_111111111_111111111_111111111_111111111_111111111_111111111_111111111_0;
-const NYUGYOKU_MASK:u128 = 0b111000000_111000000_111000000_111000000_111000000_111000000_111000000_111000000_111000000;
-/// 左上を(0,0)とした平手初期局面
-pub const BANMEN_START_POS:Banmen = Banmen([
-	[GKyou,GKei,GGin,GKin,GOu,GKin,GGin,GKei,GKyou],
-	[Blank,GHisha,Blank,Blank,Blank,Blank,Blank,GKaku,Blank],
-	[GFu,GFu,GFu,GFu,GFu,GFu,GFu,GFu,GFu],
-	[Blank,Blank,Blank,Blank,Blank,Blank,Blank,Blank,Blank],
-	[Blank,Blank,Blank,Blank,Blank,Blank,Blank,Blank,Blank],
-	[Blank,Blank,Blank,Blank,Blank,Blank,Blank,Blank,Blank],
-	[SFu,SFu,SFu,SFu,SFu,SFu,SFu,SFu,SFu],
-	[Blank,SKaku,Blank,Blank,Blank,Blank,Blank,SHisha,Blank],
-	[SKyou,SKei,SGin,SKin,SOu,SKin,SGin,SKei,SKyou],
-]);
-/// オブジェクトの状態の検証用
-pub trait Validate {
-	/// 状態が正しければtrueを、そうでなければfalseを返す
-	fn validate(&self) -> bool;
-}
-impl Validate for KomaSrcPosition {
-	fn validate(&self) -> bool {
-		match *self {
-			KomaSrcPosition(x, y) => x > 0 && x <= 9 && y > 0 && y <= 9,
-		}
-	}
-}
-impl Validate for KomaDstToPosition {
-	fn validate(&self) -> bool {
-		match *self {
-			KomaDstToPosition(x, y, _) => x > 0 && x <= 9 && y > 0 && y <= 9,
-		}
-	}
-}
-impl Validate for KomaDstPutPosition {
-	fn validate(&self) -> bool {
-		match *self {
-			KomaDstPutPosition(x, y) => x > 0 && x <= 9 && y > 0 && y <= 9,
-		}
-	}
-}
-impl Validate for Move {
-	fn validate(&self) -> bool {
-		match *self {
-			Move::To(ref s, ref d) => s.validate() && d.validate(),
-			Move::Put(_, ref d) => d.validate()
-		}
-	}
-}
-impl Validate for Moved {
-	fn validate(&self) -> bool {
-		match self {
-			&Moved::To(_,(sx,sy),(dx,dy),_) if sx < 1 || sx > 9 || sy < 1 || sy > 9 || dx < 1 || dx > 9 || dy < 1 || dy > 9 => {
-				return false;
-			},
-			&Moved::Put(_,(x,y)) if x < 1 || x > 9 || y < 1 || y > 9 => {
-				return false;
-			},
-			_ => ()
-		};
-
-		match self {
-			&Moved::Put(_,_) |
-			&Moved::To(MovedKind::Fu,_,_,true) |
-			&Moved::To(MovedKind::Kyou,_,_,true) |
-			&Moved::To(MovedKind::Kei,_,_,true) |
-			&Moved::To(MovedKind::Gin,_,_,true)|
-			&Moved::To(MovedKind::Kin,_,_,false) |
-			&Moved::To(MovedKind::SOu,_,_,false) |
-			&Moved::To(MovedKind::GOu,_,_,false) |
-			&Moved::To(MovedKind::Kaku,_,_,true) |
-			&Moved::To(MovedKind::Hisha,_,_,true) |
-			&Moved::To(MovedKind::Fu,_,_,false) |
-			&Moved::To(MovedKind::Kyou,_,_,false) |
-			&Moved::To(MovedKind::Kei,_,_,false) |
-			&Moved::To(MovedKind::Gin,_,_,false) |
-			&Moved::To(MovedKind::Kaku,_,_,false) |
-			&Moved::To(MovedKind::Hisha,_,_,false) |
-			&Moved::To(MovedKind::FuN,_,_,false) |
-			&Moved::To(MovedKind::KyouN,_,_,false) |
-			&Moved::To(MovedKind::KeiN,_,_,false) |
-			&Moved::To(MovedKind::GinN,_,_,false) |
-			&Moved::To(MovedKind::KakuN,_,_,false) |
-			&Moved::To(MovedKind::HishaN,_,_,false) => {
-				true
-			},
-			&Moved::To(MovedKind::Kin,_,_,true) |
-			&Moved::To(MovedKind::SOu,_,_,true) |
-			&Moved::To(MovedKind::GOu,_,_,true) |
-			&Moved::To(MovedKind::FuN,_,_,true) |
-			&Moved::To(MovedKind::KyouN,_,_,true) |
-			&Moved::To(MovedKind::KeiN,_,_,true) |
-			&Moved::To(MovedKind::GinN,_,_,true) |
-			&Moved::To(MovedKind::KakuN,_,_,true) |
-			&Moved::To(MovedKind::HishaN,_,_,true) |
-			&Moved::To(MovedKind::Blank,_,_,_) => {
-				false
-			}
-		}
-	}
-}
-/// 合法手の列挙等を行う将棋のルールを管理
-pub struct Rule {
-
-}
-impl Rule {
-	/// 盤面上の駒を移動する合法手をビットボードに列挙
-	///
-	/// # Arguments
-	/// * `teban` - 手を列挙したい手番
-	/// * `self_occupied` - 手番側から見た手番側の駒の配置を表すビットボード。(後手の場合は上下逆さになっている)
-	/// * `from` - 盤面の左上を0,0とし、x * 9 + yで表される駒の移動元の位置。常に先手側から見た位置になる（後手の場合も逆さまにならない）
-	/// * `kind` - 移動する駒の種類
-	///
-	/// 渡した引数の状態が不正な場合の動作は未定義（通常,Rule::legal_moves_allの内部から呼び出される）
-	pub fn gen_candidate_bits(
-		teban:Teban,self_occupied:BitBoard,from:u32,kind:KomaKind
-	) -> BitBoard {
-		let from = if teban == Teban::Sente {
-			from
-		} else {
-			80 - from
-		};
-
-		let x = from / 9;
-		let y = from - x * 9;
-
-		let mut mask = if kind < GFu {
-			CANDIDATE_BITS[kind as usize]
-		} else if kind < Blank {
-			CANDIDATE_BITS[kind as usize - 14]
-		} else {
-			return BitBoard { merged_bitboard: 0 };
-		};
-
-		if y == 0 || ((kind == SKei || kind == GKei) && y <= 1) {
-			mask = mask & TOP_MASK;
-		} else if y == 8 {
-			mask = mask & BOTTOM_MASK;
-		}
-
-		if x == 8 {
-			mask = mask & RIGHT_MASK;
-		}
-
-		let mask = mask as u128;
-		let self_occupied = unsafe { self_occupied.merged_bitboard };
-
-		let mut board = !self_occupied & !1;
-
-		if from < 10 {
-			board &= mask >> (11 - from - 1);
-		} else if from == 10 {
-			board &= mask;
-		} else {
-			board &= mask << (from - 11 + 1);
-		}
-
-		BitBoard { merged_bitboard: board }
-	}
-
-	/// 合法手をバッファに追加
-	///
-	/// # Arguments
-	/// * `m` - 盤面の左上を0,0とし、x * 9 + yで表される移動先の駒の位置。後手の手の場合は上下さかさまになっている
-	/// * `from` - 盤面の左上を0,0とし、x * 9 + yで表される移動元の駒の位置
-	/// * `kind` - 移動する駒の種類
-	/// * `nari_mask` - ビットボードを用いて移動先で駒が成れるか判定するためのマスク
-	/// * `deny_move_mask` - ビットボードを用いて移動先で駒が成らなくても合法手か判定するためのマスク
-	/// * `inverse_position` - ビットボードを上下逆さにするか否か
-	/// * `move_builder` - LegalMoveを生成するためのコールバック
-	/// * `mvs` - 手を追加するバッファ
-	///
-	/// 渡した引数の状態が不正な場合の動作は未定義（通常,Rule::legal_moves_allの内部から呼び出される）
-	pub fn append_legal_moves_from_banmen<F>(
-		m:Square,
-		from:u32,
-		kind:KomaKind,
-		nari_mask:u128,
-		deny_move_mask:u128,
-		inverse_position:bool,
-		move_builder:&F,
-		mvs:&mut Vec<LegalMove>
-	) where F: Fn(u32,u32,bool) -> LegalMove {
-		let to = m as u32;
-
-		let to = if inverse_position {
-			80 - to
-		} else {
-			to
-		};
-
-		let to_mask = 1 << to;
-		let from_mask = 1 << from;
-
-		let nari = kind.is_nari();
-
-		if !nari && (nari_mask & to_mask != 0 || nari_mask & from_mask != 0) {
-			mvs.push(move_builder(from, to, true));
-		}
-
-		if nari || deny_move_mask & to_mask == 0 {
-			mvs.push(move_builder(from, to, false));
-		}
-	}
-
-	/// 王を取る合法手をバッファに追加
-	///
-	/// # Arguments
-	/// * `m` - 盤面の左上を0,0とし、x * 9 + yで表される移動先の駒の位置。後手の手の場合は上下さかさまになっている
-	/// * `from` - 盤面の左上を0,0とし、x * 9 + yで表される移動元の駒の位置
-	/// * `kind` - 移動する駒の種類
-	/// * `nari_mask` - ビットボードを用いて移動先で駒が成れるか判定するためのマスク
-	/// * `deny_move_mask` - ビットボードを用いて移動先で駒が成らなくても合法手か判定するためのマスク
-	/// * `inverse_position` - ビットボードを上下逆さにするか否か
-	/// * `mvs` - 手を追加するバッファ
-	///
-	/// 渡した引数の状態が不正な場合の動作は未定義（通常,Rule::legal_moves_allの内部から呼び出される）
-	pub fn append_win_only_move(
-		m:Square,
-		from:u32,
-		kind:KomaKind,
-		nari_mask:u128,
-		deny_move_mask:u128,
-		inverse_position:bool,
-		mvs:&mut Vec<LegalMove>
-	) {
-		let to = m as u32;
-
-		let to = if inverse_position {
-			80 - to
-		} else {
-			to
-		};
-
-		let to_mask = 1 << to;
-		let from_mask = 1 << from;
-
-		let nari = kind.is_nari();
-
-		let o = Some(ObtainKind::Ou);
-
-		if !nari && (nari_mask & to_mask != 0 || nari_mask & from_mask != 0) {
-			mvs.push(LegalMove::To(LegalMoveTo::new(from, to, true, o)));
-		}
-
-		if deny_move_mask & to_mask == 0 {
-			mvs.push(LegalMove::To(LegalMoveTo::new(from, to, false, o)));
-		}
-	}
-
-	/// 一マスだけ駒を動かす合法手を列挙してバッファに追加する
-	///
-	/// # Arguments
-	/// * `teban` - 手を列挙したい手番
-	/// * `self_occupied` - 手番側から見た手番側の駒の配置を表すビットボード。(後手の場合は上下逆さになっている)
-	/// * `from` - 盤面の左上を0,0とし、x * 9 + yで表される移動元の駒の位置
-	/// * `kind` - 移動する駒の種類
-	/// * `nari_mask` - ビットボードを用いて移動先で駒が成れるか判定するためのマスク
-	/// * `deny_move_mask` - ビットボードを用いて移動先で駒が成らなくても合法手か判定するためのマスク
-	/// * `inverse_position` - ビットボードを上下逆さにするか否か
-	/// * `move_builder` - LegalMoveを生成するためのコールバック
-	/// * `mvs` - 手を追加するバッファ
-	///
-	/// 渡した引数の状態が不正な場合の動作は未定義（通常,Rule::legal_moves_allの内部から呼び出される）
-	pub fn legal_moves_once_with_point_and_kind_and_bitboard_and_buffer<F>(
-		teban:Teban,
-		self_occupied:BitBoard,
-		from:u32,kind:KomaKind,
-		nari_mask:u128,
-		deny_move_mask:u128,
-		inverse_position:bool,
-		move_builder:&F,
-		mvs:&mut Vec<LegalMove>
-	) where F: Fn(u32,u32,bool) -> LegalMove {
-		let mut board = Rule::gen_candidate_bits(teban, self_occupied, from, kind);
-
-		loop {
-			let p = Rule::pop_lsb(&mut board);
-			if p == -1 {
-				break;
-			} else {
-				Rule::append_legal_moves_from_banmen(
-					p,from,kind,nari_mask,deny_move_mask,inverse_position,move_builder,mvs
-				);
-			}
-		}
-	}
-
-	/// 一マスだけ駒を動かす合法手を列挙して返す
-	///
-	/// # Arguments
-	/// * `teban` - 手を列挙したい手番
-	/// * `self_occupied` - 手番側から見た手番側の駒の配置を表すビットボード。(後手の場合は上下逆さになっている)
-	/// * `from` - 盤面の左上を0,0とし、x * 9 + yで表される移動元の駒の位置
-	/// * `kind` - 移動する駒の種類
-	/// * `nari_mask` - ビットボードを用いて移動先で駒が成れるか判定するためのマスク
-	/// * `deny_move_mask` - ビットボードを用いて移動先で駒が成らなくても合法手か判定するためのマスク
-	/// * `inverse_position` - ビットボードを上下逆さにするか否か
-	/// * `move_builder` - LegalMoveを生成するためのコールバック
-	///
-	/// 渡した引数の状態が不正な場合の動作は未定義（通常,Rule::legal_moves_allの内部から呼び出される）
-	#[inline]
-	pub fn legal_moves_once_with_point_and_kind_and_bitboard<F>(
-		teban:Teban,
-		self_occupied:BitBoard,
-		from:u32,kind:KomaKind,
-		nari_mask:u128,
-		deny_move_mask:u128,
-		inverse_position:bool,
-		move_builder:&F
-	) -> Vec<LegalMove> where F: Fn(u32,u32,bool) -> LegalMove {
-		let mut mvs:Vec<LegalMove> = Vec::with_capacity(8);
-
-		Rule::legal_moves_once_with_point_and_kind_and_bitboard_and_buffer(
-			teban,self_occupied,from,kind,nari_mask,deny_move_mask,inverse_position,move_builder,&mut mvs);
-
-		mvs
-	}
-
-	/// 先手の角の合法手を列挙してバッファに追加
-	///
-	/// # Arguments
-	/// * `self_occupied` - 先手側から見た先手側の駒の配置を表すビットボード。
-	/// * `self_occupied_for_repeat_move` - 先手側から見た先手側の駒の配置を表すビットボード。
-	/// * `diag_bitboard` - 角の合法手を列挙するためのrotate bitboard
-	/// * `from` - 盤面の左上を0,0とし、x * 9 + yで表される移動元の駒の位置
-	/// * `kind` - 駒の種類
-	/// * `nari_mask` - ビットボードを用いて移動先で駒が成れるか判定するためのマスク
-	/// * `deny_move_mask` - ビットボードを用いて移動先で駒が成らなくても合法手か判定するためのマスク
-	/// * `move_builder` - LegalMoveを生成するためのコールバック
-	/// * `mvs` - 手を追加するバッファ
-	///
-	/// 渡した引数の状態が不正な場合の動作は未定義（通常,Rule::legal_moves_allの内部から呼び出される）
-	pub fn legal_moves_sente_kaku_with_point_and_kind_and_bitboard_and_buffer<F>(
-		self_occupied:BitBoard,
-		self_occupied_for_repeat_move:BitBoard,
-		diag_bitboard:BitBoard,
-		from:u32,kind:KomaKind,
-		nari_mask:u128,
-		deny_move_mask:u128,
-		move_builder:&F,
-		mvs:&mut Vec<LegalMove>
-	) where F: Fn(u32,u32,bool) -> LegalMove {
-		let board = unsafe {
-			*diag_bitboard.bitboard.get_unchecked(0)
-		};
-
-		let count = Rule::calc_to_left_top_move_count_of_kaku(board, from);
-
-		if count > 0 {
-			let mut c = 1;
-			let mut to = from;
-
-			while c < count {
-				to -= 10;
-				Rule::append_legal_moves_from_banmen(
-					to as Square,from,kind,nari_mask,deny_move_mask,false,move_builder,mvs
-				);
-				c += 1;
-			}
-
-			let self_occupied_for_repeat_move = unsafe { self_occupied_for_repeat_move.merged_bitboard };
-
-			to -= 10;
-
-			if self_occupied_for_repeat_move & 1 << (to + 1) == 0 {
-				Rule::append_legal_moves_from_banmen(
-					to as Square,from,kind,nari_mask,deny_move_mask,false,move_builder,mvs
-				);
-			}
-		}
-
-		let board = unsafe {
-			*diag_bitboard.bitboard.get_unchecked(1)
-		};
-
-		let count = Rule::calc_to_right_top_move_count_of_kaku(board, from);
-
-		if count > 0 {
-			let mut c = 1;
-			let mut to = from;
-
-			while c < count {
-				to += 8;
-				Rule::append_legal_moves_from_banmen(
-					to as Square,from,kind,nari_mask,deny_move_mask,false,move_builder,mvs
-				);
-				c += 1;
-			}
-
-			let self_occupied_for_repeat_move = unsafe { self_occupied_for_repeat_move.merged_bitboard };
-
-			to += 8;
-
-			if self_occupied_for_repeat_move & 1 << (to + 1) == 0 {
-				Rule::append_legal_moves_from_banmen(
-					to as Square,from,kind,nari_mask,deny_move_mask,false,move_builder,mvs
-				);
-			}
-		}
-
-		let board = unsafe {
-			*diag_bitboard.bitboard.get_unchecked(1)
-		};
-
-		let count = Rule::calc_to_left_bottom_move_count_of_kaku(board, from);
-
-		if count > 0 {
-			let mut c = 1;
-			let mut to = from;
-
-			while c < count {
-				to -=8;
-				Rule::append_legal_moves_from_banmen(
-					to as Square,from,kind,nari_mask,deny_move_mask,false,move_builder,mvs
-				);
-				c += 1;
-			}
-
-			let self_occupied_for_repeat_move = unsafe { self_occupied_for_repeat_move.merged_bitboard };
-
-			to -= 8;
-
-			if self_occupied_for_repeat_move & 1 << (to + 1) == 0 {
-				Rule::append_legal_moves_from_banmen(
-					to as Square,from,kind,nari_mask,deny_move_mask,false,move_builder,mvs
-				);
-			}
-		}
-
-		let board = unsafe {
-			*diag_bitboard.bitboard.get_unchecked(0)
-		};
-
-		let count = Rule::calc_to_right_bottom_move_count_of_kaku(board, from);
-
-		if count > 0 {
-			let mut c = 1;
-			let mut to = from;
-
-			while c < count {
-				to += 10;
-				Rule::append_legal_moves_from_banmen(
-					to as Square,from,kind,nari_mask,deny_move_mask,false,move_builder,mvs
-				);
-				c += 1;
-			}
-
-			let self_occupied_for_repeat_move = unsafe { self_occupied_for_repeat_move.merged_bitboard };
-
-			to += 10;
-
-			if self_occupied_for_repeat_move & 1 << (to + 1) == 0 {
-				Rule::append_legal_moves_from_banmen(
-					to as Square,from,kind,nari_mask,deny_move_mask,false,move_builder,mvs
-				);
-			}
-		}
-
-		if kind == SKakuN {
-			Rule::legal_moves_once_with_point_and_kind_and_bitboard_and_buffer(
-				Teban::Sente,self_occupied,from,kind,nari_mask,deny_move_mask,false,move_builder,mvs
-			);
-		}
-	}
-
-	/// 後手の角の合法手を列挙してバッファに追加
-	///
-	/// # Arguments
-	/// * `self_occupied` - 後手側から見た後手側の駒の配置を表すビットボード。(先手と上下逆さになっている)
-	/// * `self_occupied_for_repeat_move` - 先手側から見た後手側の駒の配置を表すビットボード。
-	/// * `diag_bitboard` - 角の合法手を列挙するためのrotate bitboard
-	/// * `from` - 盤面の左上を0,0とし、x * 9 + yで表される移動元の駒の位置
-	/// * `kind` - 駒の種類
-	/// * `nari_mask` - ビットボードを用いて移動先で駒が成れるか判定するためのマスク
-	/// * `deny_move_mask` - ビットボードを用いて移動先で駒が成らなくても合法手か判定するためのマスク
-	/// * `move_builder` - LegalMoveを生成するためのコールバック
-	/// * `mvs` - 手を追加するバッファ
-	///
-	/// 渡した引数の状態が不正な場合の動作は未定義（通常,Rule::legal_moves_allの内部から呼び出される）
-	pub fn legal_moves_gote_kaku_with_point_and_kind_and_bitboard_and_buffer<F>(
-		self_occupied:BitBoard,
-		self_occupied_for_repeat_move:BitBoard,
-		diag_bitboard:BitBoard,
-		from:u32,kind:KomaKind,
-		nari_mask:u128,
-		deny_move_mask:u128,
-		move_builder:&F,
-		mvs:&mut Vec<LegalMove>
-	) where F: Fn(u32,u32,bool) -> LegalMove {
-		let board = unsafe {
-			*diag_bitboard.bitboard.get_unchecked(0)
-		};
-
-		let count = Rule::calc_to_right_bottom_move_count_of_kaku(board, from);
-
-		if count > 0 {
-			let mut c = 1;
-			let mut to = from;
-
-			while c < count {
-				to += 10;
-				Rule::append_legal_moves_from_banmen(
-					to as Square,from,kind,nari_mask,deny_move_mask,false,move_builder,mvs
-				);
-				c += 1;
-			}
-
-			let self_occupied_for_repeat_move = unsafe { self_occupied_for_repeat_move.merged_bitboard };
-
-			to += 10;
-
-			if self_occupied_for_repeat_move & 1 << (to + 1) == 0 {
-				Rule::append_legal_moves_from_banmen(
-					to as Square,from,kind,nari_mask,deny_move_mask,false,move_builder,mvs
-				);
-			}
-		}
-
-		let board = unsafe {
-			*diag_bitboard.bitboard.get_unchecked(1)
-		};
-
-		let count = Rule::calc_to_left_bottom_move_count_of_kaku(board, from);
-
-		if count > 0 {
-			let mut c = 1;
-			let mut to = from;
-
-			while c < count {
-				to -= 8;
-				Rule::append_legal_moves_from_banmen(
-					to as Square,from,kind,nari_mask,deny_move_mask,false,move_builder,mvs
-				);
-				c += 1;
-			}
-
-			let self_occupied_for_repeat_move = unsafe { self_occupied_for_repeat_move.merged_bitboard };
-
-			to -= 8;
-
-			if self_occupied_for_repeat_move & 1 << (to + 1) == 0 {
-				Rule::append_legal_moves_from_banmen(
-					to as Square,from,kind,nari_mask,deny_move_mask,false,move_builder,mvs
-				);
-			}
-		}
-
-		let board = unsafe {
-			*diag_bitboard.bitboard.get_unchecked(1)
-		};
-
-		let count = Rule::calc_to_right_top_move_count_of_kaku(board, from);
-
-		if count > 0 {
-			let mut c = 1;
-			let mut to = from;
-
-			while c < count {
-				to += 8;
-				Rule::append_legal_moves_from_banmen(
-					to as Square,from,kind,nari_mask,deny_move_mask,false,move_builder,mvs
-				);
-				c += 1;
-			}
-
-			let self_occupied_for_repeat_move = unsafe { self_occupied_for_repeat_move.merged_bitboard };
-
-			to += 8;
-
-			if self_occupied_for_repeat_move & 1 << (to + 1) == 0 {
-				Rule::append_legal_moves_from_banmen(
-					to as Square,from,kind,nari_mask,deny_move_mask,false,move_builder,mvs
-				);
-			}
-		}
-
-		let board = unsafe {
-			*diag_bitboard.bitboard.get_unchecked(0)
-		};
-
-		let count = Rule::calc_to_left_top_move_count_of_kaku(board, from);
-
-		if count > 0 {
-			let mut c = 1;
-			let mut to = from;
-
-			while c < count {
-				to -= 10;
-				Rule::append_legal_moves_from_banmen(
-					to as Square,from,kind,nari_mask,deny_move_mask,false,move_builder,mvs
-				);
-				c += 1;
-			}
-
-			let self_occupied_for_repeat_move = unsafe { self_occupied_for_repeat_move.merged_bitboard };
-
-			to -= 10;
-
-			if self_occupied_for_repeat_move & 1 << (to + 1) == 0 {
-				Rule::append_legal_moves_from_banmen(
-					to as Square,from,kind,nari_mask,deny_move_mask,false,move_builder,mvs
-				);
-			}
-		}
-
-		if kind == GKakuN {
-			Rule::legal_moves_once_with_point_and_kind_and_bitboard_and_buffer(
-				Teban::Gote,self_occupied,from,kind,nari_mask,deny_move_mask,true,move_builder,mvs
-			);
-		}
-	}
-
-	fn calc_bitboard_forward_move_count_of_kaku(diag_bitboard:u64,_:u32,slide_info:(i32,u32,u32),mask:u64) -> u32 {
-		let (row_offset,offset,row_width) = slide_info;
-
-		if offset == row_width - 1 {
-			0
-		} else if row_offset == -1 {
-			row_width - 1
-		} else {
-			let row = (diag_bitboard >> row_offset) & mask;
-
-			let row = row >> offset;
-
-			if row == 0 {
-				row_width - 1 - offset
-			} else {
-				row.trailing_zeros() + 1
-			}
-		}
-	}
-
-	#[inline]
-	fn calc_to_left_bottom_move_count_of_kaku(r_diag_bitboard:u64,from:u32) -> u32 {
-		let slide_info = DIAG_RIGHT_BITBOARD_SLIDE_INFO[from as usize];
-		let bitboard_mask = DIAG_RIGHT_BITBOARD_MASK[from as usize];
-
-		Rule::calc_bitboard_back_move_count_of_kaku(r_diag_bitboard,from,slide_info,bitboard_mask)
-	}
-
-	#[inline]
-	fn calc_to_right_bottom_move_count_of_kaku(l_diag_bitboard:u64,from:u32) -> u32 {
-		let slide_info = DIAG_LEFT_BITBOARD_SLIDE_INFO[from as usize];
-		let bitboard_mask = DIAG_LEFT_BITBOARD_MASK[from as usize];
-
-		Rule::calc_bitboard_forward_move_count_of_kaku(l_diag_bitboard,from,slide_info,bitboard_mask)
-	}
-
-	fn calc_bitboard_back_move_count_of_kaku(diag_bitboard:u64,_:u32,slide_info:(i32,u32,u32),mask:u64) -> u32 {
-		let (row_width,row_offset,offset,mask) = match slide_info {
-			(row_offset,offset,row_width) => {
-				if offset == 0 {
-					return 0;
-				} else if row_offset == -1 {
-					return row_width - 1
-				}
-
-				(
-					row_width,
-					63 - row_offset - (row_width as i32 - 2 - 1),
-					offset,
-					mask << (63 - (row_width as i32 - 2 - 1)),
-				)
-			}
-		};
-
-		let row = (diag_bitboard << row_offset) & mask;
-
-		let row = row << (row_width - 1 - offset);
-
-		if row == 0 {
-			offset
-		} else {
-			row.leading_zeros() + 1
-		}
-	}
-
-	#[inline]
-	fn calc_to_right_top_move_count_of_kaku(r_diag_bitboard:u64,from:u32) -> u32 {
-		let slide_info = DIAG_RIGHT_BITBOARD_SLIDE_INFO[from as usize];
-		let bitboard_mask = DIAG_RIGHT_BITBOARD_MASK[from as usize];
-
-		Rule::calc_bitboard_forward_move_count_of_kaku(r_diag_bitboard,from,slide_info,bitboard_mask)
-	}
-
-	#[inline]
-	fn calc_to_left_top_move_count_of_kaku(l_diag_bitboard:u64,from:u32) -> u32 {
-		let slide_info = DIAG_LEFT_BITBOARD_SLIDE_INFO[from as usize];
-		let bitboard_mask = DIAG_LEFT_BITBOARD_MASK[from as usize];
-
-		Rule::calc_bitboard_back_move_count_of_kaku(l_diag_bitboard,from,slide_info,bitboard_mask)
-	}
-
-	/// 先手の飛車の合法手を列挙してバッファに追加
-	///
-	/// # Arguments
-	/// * `self_occupied` - 先手側から見た先手側の駒の配置を表すビットボード。
-	/// * `self_occupied_for_repeat_move` - 先手側から見た先手側の駒の配置を表すビットボード。
-	/// * `bitboard` - 縦移動の合法手を列挙するために用いるビットボード。先手視点になっている。
-	/// * `rotate_bitboard` - 横移動の合法手を列挙するために用いるビットボード。先手視点になっている。
-	/// * `from` - 盤面の左上を0,0とし、x * 9 + yで表される移動元の駒の位置
-	/// * `kind` - 駒の種類
-	/// * `nari_mask` - ビットボードを用いて移動先で駒が成れるか判定するためのマスク
-	/// * `deny_move_mask` - ビットボードを用いて移動先で駒が成らなくても合法手か判定するためのマスク
-	/// * `move_builder` - LegalMoveを生成するためのコールバック
-	/// * `mvs` - 手を追加するバッファ
-	///
-	/// 渡した引数の状態が不正な場合の動作は未定義（通常,Rule::legal_moves_allの内部から呼び出される）
-	pub fn legal_moves_sente_hisha_with_point_and_kind_and_bitboard_and_buffer<F>(
-		self_occupied:BitBoard,
-		self_occupied_for_repeat_move:BitBoard,
-		bitboard:BitBoard,
-		rotate_bitboard:BitBoard,
-		from:u32,kind:KomaKind,
-		nari_mask:u128,
-		deny_move_mask:u128,
-		move_builder:&F,
-		mvs:&mut Vec<LegalMove>
-	) where F: Fn(u32,u32,bool) -> LegalMove {
-		let x = from / 9;
-		let y = from - x * 9;
-
-		let count = Rule::calc_to_top_move_count_of_hisha(bitboard,x,y);
-
-		if count > 0 {
-			let mut c = 1;
-			let mut to = from;
-
-			while c < count {
-				to -= 1;
-				Rule::append_legal_moves_from_banmen(
-					to as Square,from,kind,nari_mask,deny_move_mask,false,move_builder,mvs
-				);
-				c += 1;
-			}
-
-			to -= 1;
-
-			let self_occupied_for_repeat_move = unsafe { self_occupied_for_repeat_move.merged_bitboard };
-
-			if self_occupied_for_repeat_move & 1 << (to + 1) == 0 {
-				Rule::append_legal_moves_from_banmen(
-					to as Square,from,kind,nari_mask,deny_move_mask,false,move_builder,mvs
-				);
-			}
-		}
-
-		let count = Rule::calc_to_bottom_move_count_of_hisha(bitboard,x,y);
-
-		if count > 0 {
-			let mut c = 1;
-			let mut to = from;
-
-			while c < count {
-				to += 1;
-				Rule::append_legal_moves_from_banmen(
-					to as Square,from,kind,nari_mask,deny_move_mask,false,move_builder,mvs
-				);
-				c += 1;
-			}
-
-			to += 1;
-
-			let self_occupied_for_repeat_move = unsafe { self_occupied_for_repeat_move.merged_bitboard };
-
-			if self_occupied_for_repeat_move & 1 << (to + 1) == 0 {
-				Rule::append_legal_moves_from_banmen(
-					to as Square,from,kind,nari_mask,deny_move_mask,false,move_builder,mvs
-				);
-			}
-		}
-
-		let count = Rule::calc_to_left_move_count_of_hisha(rotate_bitboard,x,y);
-
-		if count > 0 {
-			let mut c = 1;
-			let mut to = from;
-
-			while c < count {
-				to -= 9;
-				Rule::append_legal_moves_from_banmen(
-					to as Square,from,kind,nari_mask,deny_move_mask,false,move_builder,mvs
-				);
-				c += 1;
-			}
-
-			to -= 9;
-
-			let self_occupied_for_repeat_move = unsafe { self_occupied_for_repeat_move.merged_bitboard };
-
-			if self_occupied_for_repeat_move & 1 << (to + 1) == 0 {
-				Rule::append_legal_moves_from_banmen(
-					to as Square,from,kind,nari_mask,deny_move_mask,false,move_builder,mvs
-				);
-			}
-		}
-
-		let count = Rule::calc_to_right_move_count_of_hisha(rotate_bitboard,x,y);
-
-		if count > 0 {
-			let mut c = 1;
-			let mut to = from;
-
-			while c < count {
-				to += 9;
-				Rule::append_legal_moves_from_banmen(
-					to as Square,from,kind,nari_mask,deny_move_mask,false,move_builder,mvs
-				);
-				c += 1;
-			}
-
-			to += 9;
-
-			let self_occupied_for_repeat_move = unsafe { self_occupied_for_repeat_move.merged_bitboard };
-
-			if self_occupied_for_repeat_move & 1 << (to + 1) == 0 {
-				Rule::append_legal_moves_from_banmen(
-					to as Square,from,kind,nari_mask,deny_move_mask,false,move_builder,mvs
-				);
-			}
-		}
-
-		if kind == SHishaN {
-			Rule::legal_moves_once_with_point_and_kind_and_bitboard_and_buffer(
-				Teban::Sente,self_occupied,from,kind,nari_mask,deny_move_mask,false,move_builder,mvs
-			);
-		}
-	}
-
-	/// 後手の飛車の合法手を列挙してバッファに追加
-	///
-	/// # Arguments
-	/// * `self_occupied` - 後手側から見た後手側の駒の配置を表すビットボード。
-	/// * `self_occupied_for_repeat_move` - 先手側から見た後手側の駒の配置を表すビットボード。
-	/// * `bitboard` - 縦移動の合法手を列挙するために用いるビットボード。先手視点になっている。
-	/// * `rotate_bitboard` - 横移動の合法手を列挙するために用いるビットボード。先手視点になっている。
-	/// * `from` - 盤面の左上を0,0とし、x * 9 + yで表される移動元の駒の位置
-	/// * `kind` - 駒の種類
-	/// * `nari_mask` - ビットボードを用いて移動先で駒が成れるか判定するためのマスク
-	/// * `deny_move_mask` - ビットボードを用いて移動先で駒が成らなくても合法手か判定するためのマスク
-	/// * `move_builder` - LegalMoveを生成するためのコールバック
-	/// * `mvs` - 手を追加するバッファ
-	///
-	/// 渡した引数の状態が不正な場合の動作は未定義（通常,Rule::legal_moves_allの内部から呼び出される）
-	pub fn legal_moves_gote_hisha_with_point_and_kind_and_bitboard_and_buffer<F>(
-		self_occupied:BitBoard,
-		self_occupied_for_repeat_move:BitBoard,
-		bitboard:BitBoard,
-		rotate_bitboard:BitBoard,
-		from:u32,kind:KomaKind,
-		nari_mask:u128,
-		deny_move_mask:u128,
-		move_builder:&F,
-		mvs:&mut Vec<LegalMove>
-	) where F: Fn(u32,u32,bool) -> LegalMove {
-		let x = from / 9;
-		let y = from - x * 9;
-
-		let count = Rule::calc_to_bottom_move_count_of_hisha(bitboard,x,y);
-
-		if count > 0 {
-			let mut c = 1;
-			let mut to = from;
-
-			while c < count {
-				to += 1;
-				Rule::append_legal_moves_from_banmen(
-					to as Square,from,kind,nari_mask,deny_move_mask,false,move_builder,mvs
-				);
-				c += 1;
-			}
-
-			to += 1;
-
-			let self_occupied_for_repeat_move = unsafe { self_occupied_for_repeat_move.merged_bitboard };
-
-			if self_occupied_for_repeat_move & 1 << (to + 1) == 0 {
-				Rule::append_legal_moves_from_banmen(
-					to as Square,from,kind,nari_mask,deny_move_mask,false,move_builder,mvs
-				);
-			}
-		}
-
-		let count = Rule::calc_to_top_move_count_of_hisha(bitboard,x,y);
-
-		if count > 0 {
-			let mut c = 1;
-			let mut to = from;
-
-			while c < count {
-				to -= 1;
-				Rule::append_legal_moves_from_banmen(
-					to as Square,from,kind,nari_mask,deny_move_mask,false,move_builder,mvs
-				);
-				c += 1;
-			}
-
-			to -= 1;
-
-			let self_occupied_for_repeat_move = unsafe { self_occupied_for_repeat_move.merged_bitboard };
-
-			if self_occupied_for_repeat_move & 1 << (to + 1) == 0 {
-				Rule::append_legal_moves_from_banmen(
-					to as Square,from,kind,nari_mask,deny_move_mask,false,move_builder,mvs
-				);
-			}
-		}
-
-		let count = Rule::calc_to_right_move_count_of_hisha(rotate_bitboard,x,y);
-
-		if count > 0 {
-			let mut c = 1;
-			let mut to = from;
-
-			while c < count {
-				to += 9;
-				Rule::append_legal_moves_from_banmen(
-					to as Square,from,kind,nari_mask,deny_move_mask,false,move_builder,mvs
-				);
-				c += 1;
-			}
-
-			to += 9;
-
-			let self_occupied_for_repeat_move = unsafe { self_occupied_for_repeat_move.merged_bitboard };
-
-			if self_occupied_for_repeat_move & 1 << (to + 1) == 0 {
-				Rule::append_legal_moves_from_banmen(
-					to as Square,from,kind,nari_mask,deny_move_mask,false,move_builder,mvs
-				);
-			}
-		}
-
-		let count = Rule::calc_to_left_move_count_of_hisha(rotate_bitboard,x,y);
-
-		if count > 0 {
-			let mut c = 1;
-			let mut to = from;
-
-			while c < count {
-				to -= 9;
-				Rule::append_legal_moves_from_banmen(
-					to as Square,from,kind,nari_mask,deny_move_mask,false,move_builder,mvs
-				);
-				c += 1;
-			}
-
-			to -= 9;
-
-			let self_occupied_for_repeat_move = unsafe { self_occupied_for_repeat_move.merged_bitboard };
-
-			if self_occupied_for_repeat_move & 1 << (to + 1) == 0 {
-				Rule::append_legal_moves_from_banmen(
-					to as Square,from,kind,nari_mask,deny_move_mask,false,move_builder,mvs
-				);
-			}
-		}
-
-		if kind == GHishaN {
-			Rule::legal_moves_once_with_point_and_kind_and_bitboard_and_buffer(
-				Teban::Gote,self_occupied,from,kind,nari_mask,deny_move_mask,true,move_builder,mvs
-			);
-		}
-	}
-
-	#[inline]
-	fn calc_to_bottom_move_count_of_hisha(bitboard:BitBoard,x:u32,y:u32) -> u32 {
-		Rule::calc_back_move_repeat_count(bitboard,x,y)
-	}
-
-	#[inline]
-	fn calc_to_top_move_count_of_hisha(bitboard:BitBoard,x:u32,y:u32) -> u32 {
-		Rule::calc_forward_move_repeat_count(bitboard,x,y)
-	}
-
-	#[inline]
-	fn calc_to_left_move_count_of_hisha(bitboard:BitBoard,x:u32,y:u32) -> u32 {
-		Rule::calc_forward_move_repeat_count(bitboard,y,x)
-	}
-
-	#[inline]
-	fn calc_to_right_move_count_of_hisha(bitboard:BitBoard,x:u32,y:u32) -> u32 {
-		Rule::calc_back_move_repeat_count(bitboard,y,x)
-	}
-
-	/// 先手の香車の合法手を列挙してバッファに追加
-	///
-	/// # Arguments
-	/// * `self_occupied_for_repeat_move` - 先手側から見た先手側の駒の配置を表すビットボード。
-	/// * `bitboard` - 合法手を列挙するために用いるビットボード。先手視点になっている。
-	/// * `from` - 盤面の左上を0,0とし、x * 9 + yで表される移動元の駒の位置
-	/// * `nari_mask` - ビットボードを用いて移動先で駒が成れるか判定するためのマスク
-	/// * `deny_move_mask` - ビットボードを用いて移動先で駒が成らなくても合法手か判定するためのマスク
-	/// * `move_builder` - LegalMoveを生成するためのコールバック
-	/// * `mvs` - 手を追加するバッファ
-	///
-	/// 渡した引数の状態が不正な場合の動作は未定義（通常,Rule::legal_moves_allの内部から呼び出される）
-	pub fn legal_moves_sente_kyou_with_point_and_kind_and_bitboard_and_buffer<F>(
-		self_occupied_for_repeat_move:BitBoard,
-		bitboard:BitBoard,from:u32,
-		nari_mask:u128,
-		deny_move_mask:u128,
-		move_builder:&F,
-		mvs:&mut Vec<LegalMove>
-	) where F: Fn(u32,u32,bool) -> LegalMove {
-		let x = from / 9;
-		let y = from - x * 9;
-
-		let count = Rule::calc_forward_move_repeat_count(bitboard,x,y);
-
-		if count > 0 {
-			let mut c = 1;
-			let mut to = from;
-
-			while c < count {
-				to -= 1;
-				Rule::append_legal_moves_from_banmen(
-					to as Square,from,SKyou,nari_mask,deny_move_mask,false,move_builder,mvs
-				);
-				c += 1;
-			}
-
-			to -= 1;
-
-			let self_occupied_for_repeat_move = unsafe { self_occupied_for_repeat_move.merged_bitboard };
-
-			if self_occupied_for_repeat_move & 1 << (to + 1) == 0 {
-				Rule::append_legal_moves_from_banmen(
-					to as Square,from,SKyou,nari_mask,deny_move_mask,false,move_builder,mvs
-				);
-			}
-		}
-	}
-
-	/// 後手の香車の合法手を列挙してバッファに追加
-	///
-	/// # Arguments
-	/// * `self_occupied_for_repeat_move` - 先手側から見た後手側の駒の配置を表すビットボード。
-	/// * `bitboard` - 合法手を列挙するために用いるビットボード。先手視点になっている。
-	/// * `from` - 盤面の左上を0,0とし、x * 9 + yで表される移動元の駒の位置
-	/// * `nari_mask` - ビットボードを用いて移動先で駒が成れるか判定するためのマスク
-	/// * `deny_move_mask` - ビットボードを用いて移動先で駒が成らなくても合法手か判定するためのマスク
-	/// * `move_builder` - LegalMoveを生成するためのコールバック
-	/// * `mvs` - 手を追加するバッファ
-	///
-	/// 渡した引数の状態が不正な場合の動作は未定義（通常,Rule::legal_moves_allの内部から呼び出される）
-	pub fn legal_moves_gote_kyou_with_point_and_kind_and_bitboard_and_buffer<F>(
-		self_occupied_for_repeat_move:BitBoard,
-		bitboard:BitBoard,from:u32,
-		nari_mask:u128,
-		deny_move_mask:u128,
-		move_builder:&F,
-		mvs:&mut Vec<LegalMove>
-	) where F: Fn(u32,u32,bool) -> LegalMove {
-		let x = from / 9;
-		let y = from - x * 9;
-
-		let count = Rule::calc_back_move_repeat_count(bitboard,x,y);
-
-		if count > 0 {
-			let mut c = 1;
-			let mut to = from;
-
-			while c < count {
-				to += 1;
-				Rule::append_legal_moves_from_banmen(
-					to as Square,from,GKyou,nari_mask,deny_move_mask,false,move_builder,mvs
-				);
-				c += 1;
-			}
-
-			to += 1;
-
-			let self_occupied_for_repeat_move = unsafe { self_occupied_for_repeat_move.merged_bitboard };
-
-			if self_occupied_for_repeat_move & 1 << (to + 1) == 0 {
-				Rule::append_legal_moves_from_banmen(
-					to as Square,from,GKyou,nari_mask,deny_move_mask,false,move_builder,mvs
-				);
-			}
-		}
-	}
-
-	fn calc_back_move_repeat_count(bitboard:BitBoard,board_x:u32,board_y:u32) -> u32 {
-		if board_y == 8 {
-			return 0;
-		}
-
-		let board = unsafe {
-			BitBoard {
-				merged_bitboard: ((bitboard.merged_bitboard >> (board_x * 9 + 1))) & 0b111111111
-			}
-		};
-
-		let board = unsafe { *board.bitboard.get_unchecked(0) };
-		let board = board >> (board_y + 1);
-
-		if board == 0 {
-			8 - board_y
-		} else {
-			board.trailing_zeros() + 1
-		}
-	}
-
-	fn calc_forward_move_repeat_count(bitboard:BitBoard,board_x:u32,board_y:u32) -> u32 {
-		if board_y == 0 {
-			return 0;
-		}
-
-		let board = unsafe {
-			BitBoard {
-				merged_bitboard: (
-					(bitboard.merged_bitboard << (127 - 8 - board_x * 9 - 1))
-				) & (0b111111111 << 119)
-			}
-		};
-
-		let board = unsafe { *board.bitboard.get_unchecked(1) };
-		let board = board << (8 - board_y + 1);
-
-		if board == 0 {
-			board_y
-		} else {
-			board.leading_zeros() + 1
-		}
-	}
-
-	/// ビットボードの立っているビットのうち最下位のものの位置を返す
-	///
-	/// 呼出し後、最下位にあったビットは0に更新される
-	pub fn pop_lsb(bitboard:&mut BitBoard) -> Square {
-		let (bl,br) = unsafe {
-			match bitboard {
-				BitBoard { bitboard } => {
-					(*bitboard.get_unchecked(0),*bitboard.get_unchecked(1))
-				}
-			}
-		};
-
-		if bl != 0 {
-			let p = bl.trailing_zeros() as Square;
-			unsafe {
-				*(bitboard.bitboard.get_unchecked_mut(0)) = bl & (bl - 1);
-			}
-			return p - 1;
-		} else if br != 0 {
-			let p = br.trailing_zeros() as Square;
-			unsafe {
-				*(bitboard.bitboard.get_unchecked_mut(1)) = br & (br - 1);
-			}
-			return p + 63;
-		} else {
-			return -1;
-		}
-	}
-
-	/// 盤面上の位置と駒の種別を元に合法手を列挙して返す
-	///
-	/// # Arguments
-	/// * `t` - 手を列挙したい手番
-	/// * `state` - 盤面の状態
-	/// * `x` - 左上を0,0とする移動元のx座標
-	/// * `y` - 左上を0,0とする移動元のy座標
-	/// * `kind` - 移動する駒の種類
-	///
-	/// 渡した引数の状態が不正な場合の動作は未定義（通常,Rule::legal_moves_allの内部から呼び出される）
-	pub fn legal_moves_with_point_and_kind(
-		t:Teban,state:&State,x:u32,y:u32,kind:KomaKind
-	) -> Vec<LegalMove> {
-		let mut mvs:Vec<LegalMove> = Vec::new();
-
-		Rule::legal_moves_with_point_and_kind_and_buffer(
-			t,state,x,y,kind,&mut mvs
-		);
-
-		mvs
-	}
-
-	/// ビットボードから列挙された合法手の情報から`LegalMove`を生成して返す
-	///
-	/// # Arguments
-	/// * `banmen` - 現在の盤面
-	/// * `opponent_bitboard` - 相手の駒の配置を表すビットボード。常に先手視点
-	pub fn default_moveto_builder<'a>(banmen:&'a Banmen,opponent_bitboard:u128) -> impl Fn(u32,u32,bool) -> LegalMove + 'a {
-		move |from,to,nari| {
-			let to_mask = 1 << (to + 1);
-
-			let (dx,dy) = to.square_to_point();
-
-			let o = match banmen {
-				&Banmen(ref kinds) => {
-					if opponent_bitboard & to_mask != 0 {
-						ObtainKind::try_from(kinds[dy as usize][dx as usize]).ok()
-					} else {
-						None
-					}
-				}
-			};
-
-			LegalMove::To(LegalMoveTo::new(from,to,nari,o))
-		}
-	}
-
-	/// 盤面上の位置と駒の種別を元に合法手を列挙してバッファに追加する
-	///
-	/// # Arguments
-	/// * `t` - 手を列挙したい手番
-	/// * `state` - 盤面の状態
-	/// * `x` - 左上を0,0とする移動元のx座標
-	/// * `y` - 左上を0,0とする移動元のy座標
-	/// * `kind` - 移動する駒の種類
-	/// * `mvs` - 手を追加するバッファ
-	///
-	/// 渡した引数の状態が不正な場合の動作は未定義（通常,Rule::legal_moves_allの内部から呼び出される）
-	pub fn legal_moves_with_point_and_kind_and_buffer(
-		t:Teban,state:&State,
-		x:u32,y:u32,kind:KomaKind,
-		mvs:&mut Vec<LegalMove>
-	) {
-		let from = x * 9 + y;
-
-		let (nari_mask,deny_move_mask) = match kind {
-			SFu | SKyou => (SENTE_NARI_MASK,DENY_MOVE_SENTE_FU_AND_KYOU_MASK),
-			SKei => (SENTE_NARI_MASK,DENY_MOVE_SENTE_KEI_MASK),
-			SGin | SHisha | SKaku => (SENTE_NARI_MASK,0),
-			GFu | GKyou => (GOTE_NARI_MASK,DENY_MOVE_GOTE_FU_AND_KYOU_MASK),
-			GKei => (GOTE_NARI_MASK,DENY_MOVE_GOTE_KEI_MASK),
-			GGin | GHisha | GKaku => (GOTE_NARI_MASK,0),
-			SKin | SOu | SFuN | SKyouN | SKeiN | SGinN | SHishaN | SKakuN => {
-				(0,0)
-			},
-			GKin | GOu | GFuN | GKyouN | GKeiN | GGinN | GHishaN | GKakuN => {
-				(0,0)
-			},
-			Blank => {
-				return;
-			}
-		};
-
-		let (self_bitboard,self_bitboard_for_repeat_move,opponent_bitboard) = if kind < GFu {
-			(state.part.sente_self_board,
-				state.part.sente_self_board,
-				unsafe { state.part.sente_opponent_board.merged_bitboard }
-			)
-		} else if kind < Blank {
-			(state.part.gote_self_board,
-				state.part.sente_opponent_board,
-				unsafe { state.part.sente_self_board.merged_bitboard }
-			)
-		} else {
-			return;
-		};
-
-		match kind {
-			SFu | SKei | SGin | SKin | SOu | SFuN | SKyouN | SKeiN | SGinN |
-			GFu | GKei | GGin | GKin | GOu | GFuN | GKyouN | GKeiN | GGinN => {
-				match t {
-					Teban::Sente if kind >= GFu => {
-						return;
-					},
-					Teban::Gote if kind < GFu => {
-						return;
-					},
-					_ => (),
-				}
-
-				Rule::legal_moves_once_with_point_and_kind_and_bitboard_and_buffer(
-					t,self_bitboard,from,kind,
-					nari_mask,deny_move_mask,
-					kind >= GFu && kind < Blank,
-					&Rule::default_moveto_builder(&state.banmen,opponent_bitboard),
-					mvs
-				);
-			},
-			SKyou if t == Teban::Sente => {
-				let bitboard = state.part.sente_self_board | state.part.sente_opponent_board;
-
-				Rule::legal_moves_sente_kyou_with_point_and_kind_and_bitboard_and_buffer(
-					self_bitboard_for_repeat_move,
-					bitboard,from,
-					nari_mask,deny_move_mask,
-					&Rule::default_moveto_builder(&state.banmen,opponent_bitboard),
-					mvs
-				);
-			}
-			SKaku | SKakuN if t == Teban::Sente => {
-				Rule::legal_moves_sente_kaku_with_point_and_kind_and_bitboard_and_buffer(
-					self_bitboard, self_bitboard_for_repeat_move,
-					state.part.diag_board,from,kind,
-					nari_mask,deny_move_mask,
-					&Rule::default_moveto_builder(&state.banmen,opponent_bitboard),
-					mvs
-				);
-			},
-			SHisha | SHishaN if t == Teban::Sente => {
-				let bitboard = state.part.sente_self_board | state.part.sente_opponent_board;
-
-				Rule::legal_moves_sente_hisha_with_point_and_kind_and_bitboard_and_buffer(
-					self_bitboard, self_bitboard_for_repeat_move,
-					bitboard, state.part.rotate_board,from,kind,
-					nari_mask,deny_move_mask,
-					&Rule::default_moveto_builder(&state.banmen,opponent_bitboard),
-					mvs
-				);
-			},
-			GKyou if t == Teban::Gote => {
-				let bitboard = state.part.sente_self_board | state.part.sente_opponent_board;
-
-				Rule::legal_moves_gote_kyou_with_point_and_kind_and_bitboard_and_buffer(
-					self_bitboard_for_repeat_move,
-					bitboard,from,
-					nari_mask,deny_move_mask,
-					&Rule::default_moveto_builder(&state.banmen,opponent_bitboard),
-					mvs
-				);
-			},
-			GKaku | GKakuN if t == Teban::Gote => {
-				Rule::legal_moves_gote_kaku_with_point_and_kind_and_bitboard_and_buffer(
-					self_bitboard, self_bitboard_for_repeat_move,
-					state.part.diag_board,from,kind,
-					nari_mask,deny_move_mask,
-					&Rule::default_moveto_builder(&state.banmen,opponent_bitboard),
-					mvs
-				);
-			},
-			GHisha | GHishaN if t == Teban::Gote => {
-				let bitboard = state.part.sente_self_board | state.part.sente_opponent_board;
-
-				Rule::legal_moves_gote_hisha_with_point_and_kind_and_bitboard_and_buffer(
-					self_bitboard, self_bitboard_for_repeat_move,
-					bitboard, state.part.rotate_board,from,kind,
-					nari_mask,deny_move_mask,
-					&Rule::default_moveto_builder(&state.banmen,opponent_bitboard),
-					mvs
-				)
-			},
-			_ => (),
-		}
-	}
-
-	/// 盤面上の位置を元に合法手を列挙して返す
-	///
-	/// # Arguments
-	/// * `t` - 手を列挙したい手番
-	/// * `state` - 盤面の状態
-	/// * `x` - 左上を0,0とする移動元のx座標
-	/// * `y` - 左上を0,0とする移動元のy座標
-	///
-	/// 渡した引数の状態が不正な場合の動作は未定義（通常,Rule::legal_moves_allの内部から呼び出される）
-	pub fn legal_moves_with_point(t:Teban,state:&State,x:u32,y:u32)
-		-> Vec<LegalMove> {
-		match &state.banmen {
-			&Banmen(ref kinds) => {
-				Rule::legal_moves_with_point_and_kind(t,state,x,y,kinds[y as usize][x as usize])
-			}
-		}
-	}
-
-	/// 盤面上の位置と駒の種別を元に合法手を列挙して返す
-	///
-	/// # Arguments
-	/// * `t` - 手を列挙したい手番
-	/// * `state` - 盤面の状態
-	/// * `src` - 移動元の位置
-	///
-	/// 渡した引数の状態が不正な場合の動作は未定義
-	pub fn legal_moves_with_src(t:Teban,state:&State,src:KomaSrcPosition)
-		-> Vec<LegalMove> {
-		match src {
-			KomaSrcPosition(x,y) => Rule::legal_moves_with_point(t, state, 9 - x, y - 1)
-		}
-	}
-
-	/// 盤面上の位置と駒の種別を元に合法手を列挙して返す
-	///
-	/// # Arguments
-	/// * `t` - 手を列挙したい手番
-	/// * `state` - 盤面の状態
-	/// * `dst` - 移動元の位置
-	///
-	/// 移動元の位置からさらに移動できる位置を取得するときに使う。
-	/// 渡した引数の状態が不正な場合の動作は未定義
-	pub fn legal_moves_with_dst_to(t:Teban,state:&State,dst:KomaDstToPosition)
-		-> Vec<LegalMove> {
-		match dst {
-			KomaDstToPosition(x,y,_) => Rule::legal_moves_with_point(t, state, 9 - x, y - 1)
-		}
-	}
-
-	/// 盤面上の位置と駒の種別を元に合法手を列挙して返す
-	///
-	/// # Arguments
-	/// * `t` - 手を列挙したい手番
-	/// * `state` - 盤面の状態
-	/// * `dst` - 移動元の位置
-	///
-	/// 移動元の位置からさらに移動できる位置を取得するときに使う。
-	/// 渡した引数の状態が不正な場合の動作は未定義
-	pub fn legal_moves_with_dst_put(t:Teban,state:&State,dst:KomaDstPutPosition)
-		-> Vec<LegalMove> {
-		match dst {
-			KomaDstPutPosition(x,y) => Rule::legal_moves_with_point(t, state, 9 - x, y - 1)
-		}
-	}
-
-	/// 手番と盤面の状態を元に合法手を生成して返す
-	///
-	/// # Arguments
-	/// * `t` - 手を列挙したい手番
-	/// * `state` - 盤面の状態
-	///
-	/// `State`の状態が不正な場合の動作は未定義
-	/// ```
-	/// use usiagent::rule::*;
-	/// use usiagent::shogi::*;
-	/// let state = State::new(BANMEN_START_POS.clone());
-	/// let mvs = Rule::legal_moves_from_banmen(Teban::Sente,&state);
-	/// assert!(mvs.len() > 0);
-	/// ```
-	pub fn legal_moves_from_banmen(t:Teban,state:&State)
-		-> Vec<LegalMove> {
-		let mut mvs:Vec<LegalMove> = Vec::new();
-
-		Rule::legal_moves_from_banmen_with_buffer(t,state,&mut mvs);
-
-		mvs
-	}
-
-	/// 手番と盤面の状態を元に合法手を生成してバッファに追加
-	///
-	/// # Arguments
-	/// * `t` - 手を列挙したい手番
-	/// * `state` - 盤面の状態
-	/// * `mvs` - 手を追加するバッファ
-	///
-	/// `State`の状態が不正な時の動作は未定義
-	/// # Examples
-	/// ```
-	/// use usiagent::rule::*;
-	/// use usiagent::shogi::*;
-	/// let mut mvs = Vec::new();
-	/// let state = State::new(BANMEN_START_POS.clone());
-	/// Rule::legal_moves_from_banmen_with_buffer(Teban::Sente,&state,&mut mvs);
-	/// assert!(mvs.len() > 0);
-	/// ```
-	pub fn legal_moves_from_banmen_with_buffer(t:Teban,state:&State,mvs:&mut Vec<LegalMove>) {
-		match &state.banmen {
-			&Banmen(ref kinds) => {
-				for y in 0..kinds.len() {
-					for x in 0..kinds[y].len() {
-						let (x,y) = match t {
-							Teban::Sente => (x,y),
-							Teban::Gote => (8-x,8-y),
-						};
-
-						Rule::legal_moves_with_point_and_kind_and_buffer(
-							t, state, x as u32, y as u32, kinds[y][x], mvs
-						);
-					}
-				}
-			}
-		}
-	}
-
-	/// 手番と盤面の状態と持ち駒を元に駒を置く合法手を生成して返す
-	///
-	/// # Arguments
-	/// * `t` - 手を列挙したい手番
-	/// * `mc` - 持ち駒
-	/// * `state` - 盤面の状態
-	///
-	/// `State`もしくは`MochigomaCollections`の状態が不正な時の動作は未定義
-	/// # Examples
-	/// ```
-	/// use usiagent::rule::*;
-	/// use usiagent::shogi::*;
-	/// let state = State::new(BANMEN_START_POS.clone());
-	/// let mvs = Rule::legal_moves_from_mochigoma(Teban::Sente,&MochigomaCollections::Empty,&state);
-	/// assert!(mvs.len() == 0);
-	/// ```
-	pub fn legal_moves_from_mochigoma(t:Teban,mc:&MochigomaCollections,state:&State)
-		-> Vec<LegalMove> {
-
-		let mut mvs:Vec<LegalMove> = Vec::new();
-
-		Rule::legal_moves_from_mochigoma_with_buffer(t,mc,state,&mut mvs);
-
-		mvs
-	}
-
-	/// 手番と盤面の状態と持ち駒を元に駒を置く合法手を生成してバッファに追加
-	///
-	/// * `t` - 手を列挙したい手番
-	/// * `mc` - 持ち駒
-	/// * `state` - 盤面の状態
-	/// * `mvs` - 手を追加するバッファ
-	/// `State`もしくは`MochigomaCollections`の状態が不正な時の動作は未定義
-	/// # Examples
-	/// ```
-	/// use usiagent::rule::*;
-	/// use usiagent::shogi::*;
-	/// let mut mvs = Vec::new();
-	/// let state = State::new(BANMEN_START_POS.clone());
-	/// Rule::legal_moves_from_mochigoma_with_buffer(Teban::Sente,&MochigomaCollections::Empty,&state,&mut mvs);
-	/// assert!(mvs.len() == 0);
-	/// ```
-	pub fn legal_moves_from_mochigoma_with_buffer(
-		t:Teban,mc:&MochigomaCollections,state:&State,mvs:&mut Vec<LegalMove>
-	) {
-		let mc = match mc {
-			&MochigomaCollections::Pair(ref ms, ref mg) => {
-				match t {
-					Teban::Sente => {
-						ms
-					},
-					Teban::Gote => {
-						mg
-					}
-				}
-			},
-			&MochigomaCollections::Empty => {
-				return;
-			}
-		};
-
-		for (m,count) in mc.iter() {
-			if count == 0 {
-				continue;
-			}
-
-			let (deny_move_bitboard,candidate_bitboard,fu_bitboard) = match t {
-				Teban::Sente => {
-					let deny_move_bitboard = match m {
-						MochigomaKind::Fu | MochigomaKind::Kyou => DENY_MOVE_SENTE_FU_AND_KYOU_MASK,
-						MochigomaKind::Kei => DENY_MOVE_SENTE_KEI_MASK,
-						_ => 0
-					};
-
-					let candidate_bitboard = {
-						state.part.sente_self_board | state.part.sente_opponent_board
-					};
-
-					let sente_fu_bitboard = unsafe {
-						state.part.sente_fu_board.merged_bitboard >> 1
-					};
-
-					(deny_move_bitboard,candidate_bitboard,sente_fu_bitboard)
-				},
-				Teban::Gote => {
-					let deny_move_bitboard = match m {
-						MochigomaKind::Fu | MochigomaKind::Kyou => DENY_MOVE_GOTE_FU_AND_KYOU_MASK,
-						MochigomaKind::Kei => DENY_MOVE_GOTE_KEI_MASK,
-						_ => 0
-					};
-
-					let candidate_bitboard = {
-						state.part.gote_self_board | state.part.gote_opponent_board
-					};
-
-					let gote_fu_bitboard = unsafe {
-						state.part.gote_fu_board.merged_bitboard >> 1
-					};
-
-					(deny_move_bitboard,candidate_bitboard,gote_fu_bitboard)
-				}
-			};
-
-			let mut candidate_bitboard = BitBoard {
-				merged_bitboard: unsafe { !candidate_bitboard.merged_bitboard & BANMEN_MASK }
-			};
-
-			loop {
-				let p = Rule::pop_lsb(&mut candidate_bitboard);
-
-				if p == -1 {
-					break;
-				}
-
-				let (x,p_mask) = if t == Teban::Sente {
-					(p / 9,1 << p)
-				} else {
-					((80 - p) / 9, 1 << (80 - p))
-				};
-
-				if deny_move_bitboard & p_mask != 0 {
-					continue;
-				}
-
-				if m == MochigomaKind::Fu && fu_bitboard & 0b111111111 << x * 9 != 0 {
-					continue;
-				}
-
-				if t == Teban::Sente {
-					mvs.push(LegalMove::Put(LegalMovePut::new(m,p as u32)));
-				} else {
-					mvs.push(LegalMove::Put(LegalMovePut::new(m,80 - p as u32)));
-				}
-			}
-		}
-	}
-
-	/// 手番と盤面の状態と持ち駒を元に合法手を生成して返す
-	///
-	/// # Arguments
-	/// * `t` - 手を列挙したい手番
-	/// * `state` - 盤面の状態
-	/// * `mc` - 持ち駒
-	///
-	/// `State`もしくは`MochigomaCollections`の状態が不正な時の動作は未定義
-	/// # Examples
-	/// ```
-	/// use usiagent::rule::*;
-	/// use usiagent::shogi::*;
-	/// let state = State::new(BANMEN_START_POS.clone());
-	/// let mvs = Rule::legal_moves_all(Teban::Sente,&state,&MochigomaCollections::Empty);
-	/// assert!(mvs.len() > 0);
-	/// ```
-	pub fn legal_moves_all(t:Teban,state:&State,mc:&MochigomaCollections)
-		-> Vec<LegalMove> {
-		let mut mvs:Vec<LegalMove> = Vec::new();
-
-		Rule::legal_moves_from_banmen_with_buffer(t, state, &mut mvs);
-		Rule::legal_moves_from_mochigoma_with_buffer(t, mc, state, &mut mvs);
-		mvs
-	}
-
-	/// 王を取る手のうち一マスだけ駒を動かす手を返す
-	///
-	/// # Arguments
-	/// * `teban` - 手を列挙したい手番
-	/// * `self_occupied` - 手番側から見た手番側の駒の配置を表すビットボード。(後手の場合は上下逆さになっている)
-	/// * `opponent_ou_bitboard` - 手番側から見た相手の王の配置を表すビットボード。(後手の場合は上下逆さになっている)
-	/// * `from` - 盤面の左上を0,0とし、x * 9 + yで表される移動元の駒の位置
-	/// * `kind` - 移動する駒の種類
-	///
-	/// 渡した引数の状態が不正な場合の動作は未定義（通常,Rule::win_only_movesの内部から呼び出される）
-	pub fn win_only_move_once_with_point_and_kind_and_bitboard(
-		teban:Teban,self_occupied:BitBoard,opponent_ou_bitboard:BitBoard,from:u32,kind:KomaKind
-	) -> Option<Square> {
-		let board = Rule::gen_candidate_bits(teban, self_occupied, from, kind);
-
-		let opponent_ou_bitboard = unsafe {
-			opponent_ou_bitboard.merged_bitboard
-		};
-
-		if opponent_ou_bitboard & unsafe { board.merged_bitboard } != 0 {
-			let mut board = BitBoard { merged_bitboard: opponent_ou_bitboard };
-			let p = Rule::pop_lsb(&mut board);
-
-			Some(p)
-		} else {
-			None
-		}
-	}
-
-	/// 先手の角を動かす手で王を取れる手を返す
-	///
-	/// # Arguments
-	/// * `self_occupied` - 先手側から見た先手側の駒の配置を表すビットボード。
-	/// * `opponent_ou_bitboard` - 先手側から見た相手の王の配置を表すビットボード。
-	/// * `diag_bitboard` - 角の合法手を列挙するためのrotate bitboard
-	/// * `from` - 盤面の左上を0,0とし、x * 9 + yで表される移動元の駒の位置
-	/// * `kind` - 駒の種類
-	///
-	/// 渡した引数の状態が不正な場合の動作は未定義（通常,Rule::win_only_movesの内部から呼び出される）
-	pub fn win_only_move_sente_kaku_with_point_and_kind_and_bitboard(
-		self_occupied:BitBoard,
-		opponent_ou_bitboard:BitBoard,
-		diag_bitboard:BitBoard,
-		from:u32,kind:KomaKind
-	) -> Option<Square> {
-		let opponent_ou_bitboard_raw = unsafe {
-			opponent_ou_bitboard.merged_bitboard
-		};
-
-		let board = unsafe {
-			*diag_bitboard.bitboard.get_unchecked(0)
-		};
-
-		let count = Rule::calc_to_left_top_move_count_of_kaku(board, from);
-
-		if count > 0 {
-			let p = from - 10 * count;
-
-			if opponent_ou_bitboard_raw & (1 << (p + 1)) != 0 {
-				return Some(p as Square);
-			}
-		}
-
-		let board = unsafe {
-			*diag_bitboard.bitboard.get_unchecked(1)
-		};
-
-		let count = Rule::calc_to_right_top_move_count_of_kaku(board, from);
-
-		if count > 0 {
-			let p = from + 8 * count;
-
-			if opponent_ou_bitboard_raw & (1 << (p + 1)) != 0 {
-				return Some(p as Square);
-			}
-		}
-
-		let board = unsafe {
-			*diag_bitboard.bitboard.get_unchecked(1)
-		};
-
-		let count = Rule::calc_to_left_bottom_move_count_of_kaku(board, from);
-
-		if count > 0 {
-			let p = from - 8 * count;
-
-			if opponent_ou_bitboard_raw & (1 << (p + 1)) != 0 {
-				return Some(p as Square);
-			}
-		}
-
-		let board = unsafe {
-			*diag_bitboard.bitboard.get_unchecked(0)
-		};
-
-		let count = Rule::calc_to_right_bottom_move_count_of_kaku(board, from);
-
-		if count > 0 {
-			let p = from + 10 * count;
-
-			if opponent_ou_bitboard_raw & (1 << (p + 1)) != 0 {
-				return Some(p as Square);
-			}
-		}
-
-		if kind == SKakuN {
-			Rule::win_only_move_once_with_point_and_kind_and_bitboard(
-				Teban::Sente,self_occupied,opponent_ou_bitboard,from,kind
-			)
-		} else {
-			None
-		}
-	}
-
-	/// 後手の角を動かす手で王を取れる手を返す
-	///
-	/// # Arguments
-	/// * `self_occupied` - 後手側から見た後手側の駒の配置を表すビットボード。(先手と上下逆さになっている)
-	/// * `opponent_ou_bitboard` - 後手側から見た相手の王の配置を表すビットボード。
-	/// * `diag_bitboard` - 角の合法手を列挙するためのrotate bitboard
-	/// * `from` - 盤面の左上を0,0とし、x * 9 + yで表される移動元の駒の位置
-	/// * `kind` - 駒の種類
-	///
-	/// 渡した引数の状態が不正な場合の動作は未定義（通常,Rule::win_only_movesの内部から呼び出される）
-	pub fn win_only_move_gote_kaku_with_point_and_kind_and_bitboard(
-		self_occupied:BitBoard,
-		opponent_ou_bitboard:BitBoard,
-		diag_bitboard:BitBoard,
-		from:u32,kind:KomaKind
-	) -> Option<Square> {
-		let opponent_ou_bitboard_raw = unsafe {
-			opponent_ou_bitboard.merged_bitboard
-		};
-
-		let board = unsafe {
-			*diag_bitboard.bitboard.get_unchecked(0)
-		};
-
-		let count = Rule::calc_to_right_bottom_move_count_of_kaku(board, from);
-
-		if count > 0 {
-			let p = from + 10 * count;
-
-			if opponent_ou_bitboard_raw & (1 << (80 - p + 1)) != 0 {
-				return Some(p as Square);
-			}
-		}
-
-		let board = unsafe {
-			*diag_bitboard.bitboard.get_unchecked(1)
-		};
-
-		let count = Rule::calc_to_left_bottom_move_count_of_kaku(board, from);
-
-		if count > 0 {
-			let p = from - 8 * count;
-
-			if opponent_ou_bitboard_raw & (1 << (80 - p + 1)) != 0 {
-				return Some(p as Square);
-			}
-		}
-
-		let board = unsafe {
-			*diag_bitboard.bitboard.get_unchecked(1)
-		};
-
-		let count = Rule::calc_to_right_top_move_count_of_kaku(board, from);
-
-		if count > 0 {
-			let p = from + 8 * count;
-
-			if opponent_ou_bitboard_raw & (1 << (80 - p + 1)) != 0 {
-				return Some(p as Square);
-			}
-		}
-
-		let board = unsafe {
-			*diag_bitboard.bitboard.get_unchecked(0)
-		};
-
-		let count = Rule::calc_to_left_top_move_count_of_kaku(board, from);
-
-		if count > 0 {
-			let p = from - 10 * count;
-
-			if opponent_ou_bitboard_raw & (1 << (80 - p + 1)) != 0 {
-				return Some(p as Square);
-			}
-		}
-
-		if kind == GKakuN {
-			Rule::win_only_move_once_with_point_and_kind_and_bitboard(
-				Teban::Gote,self_occupied,opponent_ou_bitboard,from,kind
-			)
-		} else {
-			None
-		}
-	}
-
-	/// 先手の飛車を動かす手で王を取れる手を返す
-	///
-	/// # Arguments
-	/// * `self_occupied` - 先手側から見た先手側の駒の配置を表すビットボード。
-	/// * `opponent_ou_bitboard` - 先手側から見た相手の王の配置を表すビットボード。
-	/// * `bitboard` - 縦移動の合法手を列挙するために用いるビットボード。先手視点になっている。
-	/// * `rotate_bitboard` - 横移動の合法手を列挙するために用いるビットボード。先手視点になっている。
-	/// * `from` - 盤面の左上を0,0とし、x * 9 + yで表される移動元の駒の位置
-	/// * `kind` - 駒の種類
-	///
-	/// 渡した引数の状態が不正な場合の動作は未定義（通常,Rule::win_only_movesの内部から呼び出される）
-	pub fn win_only_move_sente_hisha_with_point_and_kind_and_bitboard(
-		self_occupied:BitBoard,
-		opponent_ou_bitboard:BitBoard,
-		bitboard:BitBoard,
-		rotate_bitboard:BitBoard,
-		from:u32,kind:KomaKind
-	) -> Option<Square> {
-		let opponent_ou_bitboard_raw = unsafe {
-			opponent_ou_bitboard.merged_bitboard
-		};
-
-		let (x,y) = from.square_to_point();
-
-		let count = Rule::calc_to_top_move_count_of_hisha(bitboard,x,y);
-
-		if count > 0 {
-			let p = from - count;
-
-			if opponent_ou_bitboard_raw & (1 << (p + 1)) != 0 {
-				return Some(p as Square);
-			}
-		}
-
-		let count = Rule::calc_to_bottom_move_count_of_hisha(bitboard,x,y);
-
-		if count > 0 {
-			let p = from + count;
-
-			if opponent_ou_bitboard_raw & (1 << (p + 1)) != 0 {
-				return Some(p as Square);
-			}
-		}
-
-		let count = Rule::calc_to_left_move_count_of_hisha(rotate_bitboard,x,y);
-
-		if count > 0 {
-			let p = from - 9 * count;
-
-			if opponent_ou_bitboard_raw & (1 << (p + 1)) != 0 {
-				return Some(p as Square);
-			}
-		}
-
-		let count = Rule::calc_to_right_move_count_of_hisha(rotate_bitboard,x,y);
-
-		if count > 0 {
-			let p = from + 9 * count;
-
-			if opponent_ou_bitboard_raw & (1 << (p + 1)) != 0 {
-				return Some(p as Square);
-			}
-		}
-
-		if kind == SHishaN {
-			Rule::win_only_move_once_with_point_and_kind_and_bitboard(
-				Teban::Sente,self_occupied,opponent_ou_bitboard,from,kind
-			)
-		} else {
-			None
-		}
-	}
-
-	/// 後手の飛車を動かす手で王を取れる手を返す
-	///
-	/// # Arguments
-	/// * `self_occupied` - 後手側から見た後手側の駒の配置を表すビットボード。
-	/// * `opponent_ou_bitboard` - 後手側から見た相手の王の配置を表すビットボード。
-	/// * `bitboard` - 縦移動の合法手を列挙するために用いるビットボード。先手視点になっている。
-	/// * `rotate_bitboard` - 横移動の合法手を列挙するために用いるビットボード。先手視点になっている。
-	/// * `from` - 盤面の左上を0,0とし、x * 9 + yで表される移動元の駒の位置
-	/// * `kind` - 駒の種類
-	///
-	/// 渡した引数の状態が不正な場合の動作は未定義（通常,Rule::win_only_movesの内部から呼び出される）
-	pub fn win_only_move_gote_hisha_with_point_and_kind_and_bitboard(
-		self_occupied:BitBoard,
-		opponent_ou_bitboard:BitBoard,
-		bitboard:BitBoard,
-		rotate_bitboard:BitBoard,
-		from:u32,kind:KomaKind
-	) -> Option<Square> {
-		let opponent_ou_bitboard_raw = unsafe {
-			opponent_ou_bitboard.merged_bitboard
-		};
-
-		let (x,y) = from.square_to_point();
-
-		let count = Rule::calc_to_bottom_move_count_of_hisha(bitboard,x,y);
-
-		if count > 0 {
-			let p = from + count;
-
-			if opponent_ou_bitboard_raw & (1 << (80 - p + 1)) != 0 {
-				return Some(p as Square);
-			}
-		}
-
-		let count = Rule::calc_to_top_move_count_of_hisha(bitboard,x,y);
-
-		if count > 0 {
-			let p = from - count;
-
-			if opponent_ou_bitboard_raw & (1 << (80 - p + 1)) != 0 {
-				return Some(p as Square);
-			}
-		}
-
-		let count = Rule::calc_to_right_move_count_of_hisha(rotate_bitboard,x,y);
-
-		if count > 0 {
-			let p = from + 9 * count;
-
-			if opponent_ou_bitboard_raw & (1 << (80 - p + 1)) != 0 {
-				return Some(p as Square);
-			}
-		}
-
-		let count = Rule::calc_to_left_move_count_of_hisha(rotate_bitboard,x,y);
-
-		if count > 0 {
-			let p = from - 9 * count;
-
-			if opponent_ou_bitboard_raw & (1 << (80 - p + 1)) != 0 {
-				return Some(p as Square);
-			}
-		}
-
-		if kind == GHishaN {
-			Rule::win_only_move_once_with_point_and_kind_and_bitboard(
-				Teban::Gote,self_occupied,opponent_ou_bitboard,from,kind
-			)
-		} else {
-			None
-		}
-	}
-
-	/// 先手の香車を動かす手で王を取れる手を返す
-	///
-	/// # Arguments
-	/// * `opponent_ou_bitboard` - 先手側から見た相手の王の配置を表すビットボード。
-	/// * `bitboard` - 合法手を列挙するために用いるビットボード。先手視点になっている。
-	/// * `from` - 盤面の左上を0,0とし、x * 9 + yで表される移動元の駒の位置
-	///
-	/// 渡した引数の状態が不正な場合の動作は未定義（通常,Rule::win_only_movesの内部から呼び出される）
-	pub fn win_only_move_sente_kyou_with_point_and_kind_and_bitboard(
-		_:BitBoard,opponent_ou_bitboard:BitBoard,bitboard:BitBoard,from:u32
-	) -> Option<Square> {
-		let opponent_ou_bitboard = unsafe {
-			opponent_ou_bitboard.merged_bitboard
-		};
-
-		let (x,y) = from.square_to_point();
-
-		let count = Rule::calc_forward_move_repeat_count(bitboard,x,y);
-
-		if count > 0 {
-			let p = from - count;
-
-			if opponent_ou_bitboard & (1 << (p + 1)) != 0 {
-				return Some(p as Square);
-			}
-		}
-
-		None
-	}
-
-	/// 後手の香車を動かす手で王を取れる手を返す
-	///
-	/// # Arguments
-	/// * `opponent_ou_bitboard` - 後手側から見た相手の王の配置を表すビットボード。
-	/// * `bitboard` - 合法手を列挙するために用いるビットボード。先手視点になっている。
-	/// * `from` - 盤面の左上を0,0とし、x * 9 + yで表される移動元の駒の位置
-	///
-	/// 渡した引数の状態が不正な場合の動作は未定義（通常,Rule::win_only_movesの内部から呼び出される）
-	pub fn win_only_move_gote_kyou_with_point_and_kind_and_bitboard(
-		_:BitBoard,opponent_ou_bitboard:BitBoard,bitboard:BitBoard,from:u32
-	) -> Option<Square> {
-		let opponent_ou_bitboard = unsafe {
-			opponent_ou_bitboard.merged_bitboard
-		};
-
-		let (x,y) = from.square_to_point();
-
-		let count = Rule::calc_back_move_repeat_count(bitboard,x,y);
-
-		if count > 0 {
-			let p = from + count;
-
-			if opponent_ou_bitboard & (1 << (80 - p + 1)) != 0 {
-				return Some(p as Square);
-			}
-		}
-
-		None
-	}
-
-	/// 王を取れる手のうち一マスだけ駒を動かす合法手を列挙して返す
-	///
-	/// # Arguments
-	/// * `t` - 手を列挙したい手番
-	/// * `state` - 盤面の状態
-	/// * `x` - 盤面左上を0,0とする移動元のx座標
-	/// * `y` - 盤面左上を0,0とする移動元のy座標
-	/// * `kind` - 駒の種類
-	///
-	/// 渡した引数の状態が不正な場合の動作は未定義（通常,Rule::win_only_movesの内部から呼び出される）
-	pub fn win_only_moves_with_point_and_kind(
-		t:Teban,state:&State,x:u32,y:u32,kind:KomaKind
-	) -> Vec<LegalMove> {
-		let mut mvs:Vec<LegalMove> = Vec::new();
-		Rule::win_only_moves_with_point_and_kind_and_buffer(t, state, x, y, kind, &mut mvs);
-		mvs
-	}
-
-	/// 王を取れる手のうち一マスだけ駒を動かす合法手を列挙してバッファに追加する
-	///
-	/// # Arguments
-	/// * `t` - 手を列挙したい手番
-	/// * `state` - 盤面の状態
-	/// * `x` - 盤面左上を0,0とする移動元のx座標
-	/// * `y` - 盤面左上を0,0とする移動元のy座標
-	/// * `kind` - 駒の種類
-	/// * `mvs` - 手を追加するバッファ
-	///
-	/// 渡した引数の状態が不正な場合の動作は未定義（通常,Rule::win_only_movesの内部から呼び出される）
-	pub fn win_only_moves_with_point_and_kind_and_buffer(
-		t:Teban,state:&State,x:u32,y:u32,kind:KomaKind,mvs:&mut Vec<LegalMove>
-	) {
-		let from = x * 9 + y;
-
-		let (nari_mask,deny_move_mask) = match kind {
-			SFu | SKyou => (SENTE_NARI_MASK,DENY_MOVE_SENTE_FU_AND_KYOU_MASK),
-			SKei => (SENTE_NARI_MASK,DENY_MOVE_SENTE_KEI_MASK),
-			SGin | SHisha | SKaku => (SENTE_NARI_MASK,0),
-			GFu | GKyou => (GOTE_NARI_MASK,DENY_MOVE_GOTE_FU_AND_KYOU_MASK),
-			GKei => (GOTE_NARI_MASK,DENY_MOVE_GOTE_KEI_MASK),
-			GGin | GHisha | GKaku => (GOTE_NARI_MASK,0),
-			SKin | SOu | SFuN | SKyouN | SKeiN | SGinN | SHishaN | SKakuN |
-			GKin | GOu | GFuN | GKyouN | GKeiN | GGinN | GHishaN | GKakuN => {
-				(0,0)
-			},
-			Blank => {
-				return;
-			}
-		};
-
-		let (self_bitboard,ou_position_board) = if kind < GFu {
-			(state.part.sente_self_board,state.part.sente_opponent_ou_position_board)
-		} else if kind < Blank {
-			(state.part.gote_self_board,state.part.gote_opponent_ou_position_board)
-		} else {
-			return;
-		};
-
-		match kind {
-			SFu | SKei | SGin | SKin | SOu | SFuN | SKyouN | SKeiN | SGinN |
-			GFu | GKei | GGin | GKin | GOu | GFuN | GKyouN | GKeiN | GGinN => {
-				match t {
-					Teban::Sente if kind >= GFu => {
-						return;
-					},
-					Teban::Gote if kind < GFu => {
-						return;
-					},
-					_ => (),
-				}
-
-				if let Some(p) = Rule::win_only_move_once_with_point_and_kind_and_bitboard(
-					t,self_bitboard,ou_position_board,from,kind
-				) {
-					Rule::append_win_only_move(p,from,kind,nari_mask,deny_move_mask,t == Teban::Gote, mvs);
-				}
-			},
-			SKyou if t == Teban::Sente => {
-				let bitboard = state.part.sente_self_board | state.part.sente_opponent_board;
-
-				if let Some(p) = Rule::win_only_move_sente_kyou_with_point_and_kind_and_bitboard(
-					self_bitboard, ou_position_board, bitboard, from
-				) {
-					Rule::append_win_only_move(p,from,kind,nari_mask,deny_move_mask,false, mvs);
-				}
-			}
-			SKaku | SKakuN if t == Teban::Sente => {
-				if let Some(p) = Rule::win_only_move_sente_kaku_with_point_and_kind_and_bitboard(
-					self_bitboard, ou_position_board,
-					state.part.diag_board, from, kind
-				) {
-					Rule::append_win_only_move(p,from,kind,nari_mask,deny_move_mask,false, mvs);
-				}
-			},
-			SHisha | SHishaN if t == Teban::Sente => {
-				let bitboard = state.part.sente_self_board | state.part.sente_opponent_board;
-
-				if let Some(p) = Rule::win_only_move_sente_hisha_with_point_and_kind_and_bitboard(
-					self_bitboard,
-					ou_position_board,
-					bitboard, state.part.rotate_board, from, kind
-				) {
-					Rule::append_win_only_move(p,from,kind,nari_mask,deny_move_mask,false, mvs);
-				}
-			},
-			GKyou if t == Teban::Gote => {
-				let bitboard = state.part.sente_self_board | state.part.sente_opponent_board;
-
-				if let Some(p) = Rule::win_only_move_gote_kyou_with_point_and_kind_and_bitboard(
-					self_bitboard, ou_position_board, bitboard, from
-				) {
-					Rule::append_win_only_move(p,from,kind,nari_mask,deny_move_mask,false, mvs);
-				}
-			},
-			GKaku | GKakuN if t == Teban::Gote => {
-				if let Some(p) = Rule::win_only_move_gote_kaku_with_point_and_kind_and_bitboard(
-					self_bitboard,
-					ou_position_board,
-					state.part.diag_board, from, kind
-				) {
-					Rule::append_win_only_move(p,from,kind,nari_mask,deny_move_mask,false, mvs);
-				}
-			},
-			GHisha | GHishaN if t == Teban::Gote => {
-				let bitboard = state.part.sente_self_board | state.part.sente_opponent_board;
-
-				if let Some(p) = Rule::win_only_move_gote_hisha_with_point_and_kind_and_bitboard(
-					self_bitboard,
-					ou_position_board,
-					bitboard, state.part.rotate_board, from, kind
-				) {
-					Rule::append_win_only_move(p,from,kind,nari_mask,deny_move_mask,false, mvs);
-				}
-			},
-			_ => (),
-		}
-	}
-
-	/// 盤面上の位置を元に王を取れる合法手のみを列挙して返す
-	///
-	/// # Arguments
-	/// * `t` - 手を列挙したい手番
-	/// * `state` - 盤面の状態
-	/// * `x` - 盤面左上を0,0とする移動元のx座標
-	/// * `y` - 盤面左上を0,0とする移動元のy座標
-	///
-	/// 渡した引数の状態が不正な場合の動作は未定義（通常,Rule::win_only_movesの内部から呼び出される）
-	pub fn win_only_moves_with_point(t:Teban,state:&State,x:u32,y:u32)
-		-> Vec<LegalMove> {
-		match &state.banmen {
-			&Banmen(ref kinds) => {
-				Rule::win_only_moves_with_point_and_kind(t,state,x,y,kinds[y as usize][x as usize])
-			}
-		}
-	}
-
-	/// 盤面上の位置を元に王を取れる合法手のみを列挙して返す
-	///
-	/// # Arguments
-	/// * `t` - 手を列挙したい手番
-	/// * `state` - 盤面の状態
-	/// * `src` - 移動元の位置
-	///
-	/// 渡した引数の状態が不正な場合の動作は未定義
-	pub fn win_only_moves_with_src(t:Teban,state:&State,src:KomaSrcPosition)
-		-> Vec<LegalMove> {
-		match src {
-			KomaSrcPosition(x,y) => Rule::win_only_moves_with_point(t,state, 9 - x, y - 1)
-		}
-	}
-
-	/// 盤面上の位置を元に王を取れる合法手のみを列挙して返す
-	///
-	/// # Arguments
-	/// * `t` - 手を列挙したい手番
-	/// * `state` - 盤面の状態
-	/// * `dst` - 移動元の位置
-	///
-	/// 移動元の位置からさらに移動できる位置を取得するときに使う。
-	pub fn win_only_moves_with_dst_to(t:Teban,state:&State,dst:KomaDstToPosition)
-		-> Vec<LegalMove> {
-		match dst {
-			KomaDstToPosition(x,y,_) => Rule::win_only_moves_with_point(t, state, 9 - x, y - 1)
-		}
-	}
-
-	/// 盤面上の位置を元に王を取れる合法手のみを列挙して返す
-	///
-	/// # Arguments
-	/// * `t` - 手を列挙したい手番
-	/// * `state` - 盤面の状態
-	/// * `dst` - 移動元の位置
-	///
-	/// 移動元の位置からさらに移動できる位置を取得するときに使う。
-	pub fn win_only_moves_with_dst_put(t:Teban,state:&State,dst:KomaDstPutPosition)
-		-> Vec<LegalMove> {
-		match dst {
-			KomaDstPutPosition(x,y) => Rule::win_only_moves_with_point(t, state, 9 - x, y - 1)
-		}
-	}
-
-	/// 手番と盤面の状態を元に王を取れる合法手のみを生成して返す
-	///
-	/// # Arguments
-	/// * `t` - 手を列挙したい手番
-	/// * `state` - 盤面の状態
-	///
-	/// `State`の状態が不正な時の動作は未定義
-	/// # Examples
-	/// ```
-	/// use usiagent::rule::*;
-	/// use usiagent::shogi::*;
-	/// let state = State::new(BANMEN_START_POS.clone());
-	/// let mvs = Rule::win_only_moves(Teban::Sente,&state);
-	/// assert!(mvs.len() == 0);
-	/// ```
-	pub fn win_only_moves(t:Teban,state:&State)
-		-> Vec<LegalMove> {
-		let mut mvs:Vec<LegalMove> = Vec::new();
-
-		match &state.banmen {
-			&Banmen(ref kinds) => {
-				for y in 0..kinds.len() {
-					for x in 0..kinds[y].len() {
-						let (x,y) = match t {
-							Teban::Sente => (x,y),
-							Teban::Gote => (8 - x, 8 - y),
-						};
-						Rule::win_only_moves_with_point_and_kind_and_buffer(
-							t, state, x as u32, y as u32, kinds[y as usize][x as usize], &mut mvs
-						);
-					}
-				}
-			}
-		}
-		mvs
-	}
-
-	/// 盤面上の位置を元に王を取れる手か王手の合法手のみを列挙して返す
-	///
-	/// # Arguments
-	/// * `t` - 手を列挙したい手番
-	/// * `state` - 盤面の状態
-	/// * `mc` - 持ち駒
-	/// * `x` - 左上を0,0とする移動元のx座標
-	/// * `y` - 左上を0,0とする移動元のy座標
-	///
-	/// 渡した引数の状態が不正な場合の動作は未定義（通常,Rule::oute_only_moves_allの内部から呼び出される）
-	pub fn oute_only_moves_with_point(
-		t:Teban,state:&State,mc:&MochigomaCollections,x:u32,y:u32
-	) -> Vec<LegalMove> {
-		let mvs = Rule::win_only_moves_with_point(t,state,x,y);
-
-		if mvs.len() > 0 {
-			return mvs;
-		}
-
-		let kind = match &state.banmen {
-			&Banmen(ref kinds) => kinds[y as usize][x as usize]
-		};
-
-		Rule::legal_moves_with_point(t, state, x, y)
-			.into_iter().filter(|mv| {
-				let mv = mv.to_applied_move();
-				match mv {
-					AppliedMove::To(m) => {
-						let ps = Rule::apply_move_to_partial_state_none_check(state, t, mc, mv);
-
-						let kind = if m.is_nari() {
-							kind.to_nari()
-						} else {
-							kind
-						};
-
-						if Rule::is_mate_with_partial_state_and_from_and_kind(t, &ps, m.dst(), kind) {
-							return true;
-						}
-
-						if Rule::is_mate_with_partial_state_repeat_move_kinds(t, &ps) {
-							return true;
-						}
-
-						false
-					},
-					_ => unreachable!(),
-				}
-			}).collect::<Vec<LegalMove>>()
-	}
-
-	/// 手番と盤面の状態と持ち駒を元に王を取れる手か王手の盤面上の駒を動かす合法手のみを生成して返す
-	///
-	/// # Arguments
-	/// * `t` - 手を列挙したい手番
-	/// * `state` - 盤面の状態
-	/// * `mc` - 持ち駒
-	///
-	/// `State`もしくは`MochigomaCollections`の状態が不正な時の動作は未定義（通常,Rule::oute_only_moves_allの内部から呼び出される）
-	/// # Examples
-	/// ```
-	/// use usiagent::rule::*;
-	/// use usiagent::shogi::*;
-	/// let state = State::new(BANMEN_START_POS.clone());
-	/// let mvs = Rule::oute_only_moves_from_banmen(Teban::Sente,&state,&MochigomaCollections::Empty);
-	/// assert!(mvs.len() == 0);
-	/// ```
-	pub fn oute_only_moves_from_banmen(t:Teban,state:&State,mc:&MochigomaCollections)
-		-> Vec<LegalMove> {
-		let mvs = Rule::win_only_moves(t,state);
-
-		if mvs.len() > 0 {
-			return mvs;
-		}
-
-		Rule::legal_moves_from_banmen(t, state)
-			.into_iter().filter(|mv| {
-				let mv = mv.to_applied_move();
-				match mv {
-					AppliedMove::To(m) => {
-						let from = m.src();
-						let (x,y) = from.square_to_point();
-
-						let kind = match &state.banmen {
-							&Banmen(ref kinds) => kinds[y as usize][x as usize]
-						};
-
-						let kind = if m.is_nari() {
-							kind.to_nari()
-						} else {
-							kind
-						};
-
-						let ps = Rule::apply_move_to_partial_state_none_check(state, t, mc, mv);
-
-						if Rule::is_mate_with_partial_state_and_from_and_kind(t, &ps, m.dst(), kind) {
-							return true;
-						}
-
-						if Rule::is_mate_with_partial_state_repeat_move_kinds(t, &ps) {
-							return true;
-						}
-
-						false
-					},
-					_ => unreachable!(),
-				}
-			}).collect::<Vec<LegalMove>>()
-	}
-
-	/// 手番と盤面の状態と持ち駒を元に駒を置く王手の合法手のみを生成して返す
-	///
-	/// # Arguments
-	/// * `t` - 手を列挙したい手番
-	/// * `mc` - 持ち駒
-	/// * `state` - 盤面の状態
-	///
-	/// `State`もしくは`MochigomaCollections`の状態が不正な時の動作は未定義（通常,Rule::oute_only_moves_allの内部から呼び出される）
-	/// # Examples
-	/// ```
-	/// use usiagent::rule::*;
-	/// use usiagent::shogi::*;
-	/// let state = State::new(BANMEN_START_POS.clone());
-	/// let mvs = Rule::oute_only_moves_from_mochigoma(Teban::Sente,&MochigomaCollections::Empty,&state);
-	/// assert!(mvs.len() == 0);
-	/// ```
-	pub fn oute_only_moves_from_mochigoma(t:Teban,mc:&MochigomaCollections,state:&State) -> Vec<LegalMove> {
-		Rule::legal_moves_from_mochigoma(t, mc, state)
-			.into_iter().filter(|mv| {
-				let mv = mv.to_applied_move();
-				match mv {
-					AppliedMove::Put(m) => {
-						let ps = Rule::apply_move_to_partial_state_none_check(state, t, mc, mv);
-
-						if Rule::is_mate_with_partial_state_and_from_and_kind(
-							t, &ps, m.dst(), KomaKind::from((t,m.kind()))
-						) {
-							return true;
-						}
-
-						if Rule::is_mate_with_partial_state_repeat_move_kinds(t, &ps) {
-							return true;
-						}
-
-						false
-					},
-					_ => unreachable!()
-				}
-			}).collect::<Vec<LegalMove>>()
-	}
-
-	/// 手番と盤面の状態と持ち駒を元に王を取れる手か王手の合法手のみを生成して返す
-	///
-	/// # Arguments
-	/// * `t` - 手を列挙したい手番
-	/// * `state` - 盤面の状態
-	/// * `mc` - 持ち駒
-	///
-	/// `State`もしくは`MochigomaCollections`の状態が不正な時の動作は未定義
-	/// # Examples
-	/// ```
-	/// use usiagent::rule::*;
-	/// use usiagent::shogi::*;
-	/// let state = State::new(BANMEN_START_POS.clone());
-	/// let mvs = Rule::oute_only_moves_all(Teban::Sente,&state,&MochigomaCollections::Empty);
-	/// assert!(mvs.len() == 0);
-	/// ```
-	pub fn oute_only_moves_all(t:Teban,state:&State,mc:&MochigomaCollections)
-		-> Vec<LegalMove> {
-		let mvs = Rule::win_only_moves(t,state);
-
-		if mvs.len() > 0 {
-			return mvs;
-		}
-
-		Rule::legal_moves_all(t, state, mc)
-			.into_iter().filter(|mv| {
-				let mv = mv.to_applied_move();
-				let (kind,dst) = match mv {
-					AppliedMove::To(m) => {
-						let from = m.src();
-						let (x,y) = from.square_to_point();
-
-						let kind = match &state.banmen {
-							&Banmen(ref kinds) => kinds[y as usize][x as usize]
-						};
-
-
-						let kind = if m.is_nari() {
-							kind.to_nari()
-						} else {
-							kind
-						};
-
-						(kind,m.dst())
-					},
-					AppliedMove::Put(m) => {
-						(KomaKind::from((t,m.kind())),m.dst())
-					}
-				};
-
-				let ps = Rule::apply_move_to_partial_state_none_check(state, t, mc, mv);
-
-				if Rule::is_mate_with_partial_state_and_from_and_kind(t, &ps, dst, kind) {
-					return true;
-				}
-
-				if Rule::is_mate_with_partial_state_repeat_move_kinds(t, &ps) {
-					return true;
-				}
-
-				false
-			}).collect::<Vec<LegalMove>>()
-	}
-
-	/// 手番と盤面の状態と持ち駒を元に王手に応ずる合法手のみを生成して返す
-	///
-	/// # Arguments
-	/// * `t` - 手を列挙したい手番
-	/// * `state` - 盤面の状態
-	/// * `mc` - 持ち駒
-	///
-	/// `State`もしくは`MochigomaCollections`の状態が不正な時の動作は未定義
-	/// 王手がかかってない状態で呼ばれると手を適用した結果相手に王を取られない手が列挙される
-	/// # Examples
-	/// ```
-	/// use usiagent::rule::*;
-	/// use usiagent::shogi::*;
-	/// let state = State::new(BANMEN_START_POS.clone());
-	/// let mvs = Rule::respond_oute_only_moves_all(Teban::Sente,&state,&MochigomaCollections::Empty);
-	/// assert!(mvs.len() > 0);
-	/// ```
-	pub fn respond_oute_only_moves_all(t:Teban,state:&State,mc:&MochigomaCollections)
-		-> Vec<LegalMove> {
-		Rule::legal_moves_all(t, state, mc)
-			.into_iter().filter(|mv| {
-				match *mv {
-					LegalMove::To(m) if m.obtained() == Some(ObtainKind::Ou) => true,
-					mv => {
-						let mv = mv.to_applied_move();
-						let ps = Rule::apply_move_to_partial_state_none_check(state, t, mc, mv);
-						!Rule::is_mate_with_partial_state_and_old_banmen_and_opponent_move(
-							t.opposite(),&state.banmen,&ps,mv
-						)
-					}
-				}
-			}).collect::<Vec<LegalMove>>()
-	}
-
-	/// 盤面の状態を管理するビットボードを手を適用した状態に更新して返す
-	///
-	/// # Arguments
-	/// * `state` - 盤面の状態
-	/// * `t` - 手を列挙したい手番
-	/// * `m` - 適用する手
-	/// `State`もしくは`AppliedMove`の状態が不正な時の動作は未定義
-	/// # Examples
-	/// ```
-	/// use usiagent::rule::*;
-	/// use usiagent::shogi::*;
-	/// let state = State::new(BANMEN_START_POS.clone());
-	/// let m = Move::To(KomaSrcPosition(1,7),KomaDstToPosition(1,6,false)).to_applied_move();
-	/// let p = Rule::apply_move_to_partial_state_none_check(&state,Teban::Sente,&MochigomaCollections::Empty,m);
-	/// let mut banmen = BANMEN_START_POS.clone();
-	/// banmen.0[6][8] = KomaKind::Blank;
-	/// banmen.0[5][8] = KomaKind::SFu;
-	/// assert_eq!(State::new(banmen).get_part(),&p);
-	/// ```
-	pub fn apply_move_to_partial_state_none_check(state:&State,t:Teban,_:&MochigomaCollections,m:AppliedMove)
-		-> PartialState {
-		let mut ps = state.part.clone();
-
-		match &state.banmen {
-			&Banmen(ref kinds) => {
-				match m {
-					AppliedMove::To(m) => {
-						let from = m.src();
-						let (sx,sy) = from.square_to_point();
-						let to = m.dst();
-						let nari = m.is_nari();
-
-						let from_mask = 1 << (from + 1);
-
-						let to_mask = 1 << (to + 1);
-
-						let inverse_from_mask = 1 << (80 - from + 1);
-
-						let inverse_to_mask = 1 << (80 - to + 1);
-
-						let kind = kinds[sy as usize][sx as usize];
-
-						let obtained = if kind < GFu {
-							ps.sente_self_board = unsafe {
-								BitBoard {
-									merged_bitboard: ps.sente_self_board.merged_bitboard ^ (from_mask  | to_mask)
-								}
-							};
-							ps.gote_opponent_board = unsafe {
-								BitBoard {
-									merged_bitboard: ps.gote_opponent_board.merged_bitboard ^ (inverse_from_mask | inverse_to_mask)
-								}
-							};
-
-							(unsafe { ps.sente_opponent_board.merged_bitboard } & to_mask) != 0
-						} else if kind < Blank {
-							ps.gote_self_board = unsafe {
-								BitBoard {
-									merged_bitboard: ps.gote_self_board.merged_bitboard ^ (inverse_from_mask | inverse_to_mask)
-								}
-							};
-							ps.sente_opponent_board = unsafe {
-								BitBoard {
-									merged_bitboard: ps.sente_opponent_board.merged_bitboard ^ (from_mask  | to_mask)
-								}
-							};
-
-							(unsafe { ps.gote_opponent_board.merged_bitboard } & inverse_to_mask) != 0
-						} else {
-							false
-						};
-
-						match kind {
-							SFu if nari => {
-								ps.sente_fu_board = unsafe {
-									BitBoard {
-										merged_bitboard: ps.sente_fu_board.merged_bitboard ^ from_mask
-									}
-								};
-							},
-							SFu => {
-								ps.sente_fu_board = unsafe {
-									BitBoard {
-										merged_bitboard: ps.sente_fu_board.merged_bitboard ^ (from_mask | to_mask)
-									}
-								};
-							},
-							SKyou => {
-								ps.sente_kyou_board = unsafe {
-									BitBoard {
-										merged_bitboard: ps.sente_kyou_board.merged_bitboard ^ (from_mask | to_mask)
-									}
-								};
-							},
-							SHisha | SHishaN => {
-								ps.sente_hisha_board = unsafe {
-									BitBoard {
-										merged_bitboard: ps.sente_hisha_board.merged_bitboard ^ (from_mask | to_mask)
-									}
-								};
-							},
-							SKaku | SKakuN => {
-								ps.sente_kaku_board = unsafe {
-									BitBoard {
-										merged_bitboard: ps.sente_kaku_board.merged_bitboard ^ (from_mask | to_mask)
-									}
-								};
-							},
-							SOu => {
-								ps.gote_opponent_ou_position_board = unsafe {
-									BitBoard {
-										merged_bitboard: ps.gote_opponent_ou_position_board.merged_bitboard ^ (inverse_from_mask | inverse_to_mask)
-									}
-								};
-							},
-							SKei | SGin | SKin | SFuN | SKyouN | SKeiN | SGinN => (),
-							GFu if nari => {
-								ps.gote_fu_board = unsafe {
-									BitBoard {
-										merged_bitboard: ps.gote_fu_board.merged_bitboard ^ from_mask
-									}
-								};
-							},
-							GFu => {
-								ps.gote_fu_board = unsafe {
-									BitBoard {
-										merged_bitboard: ps.gote_fu_board.merged_bitboard ^ (from_mask | to_mask)
-									}
-								};
-							},
-							GKyou => {
-								ps.gote_kyou_board = unsafe {
-									BitBoard {
-										merged_bitboard: ps.gote_kyou_board.merged_bitboard ^ (from_mask | to_mask)
-									}
-								};
-							},
-							GHisha | GHishaN => {
-								ps.gote_hisha_board = unsafe {
-									BitBoard {
-										merged_bitboard: ps.gote_hisha_board.merged_bitboard ^ (from_mask | to_mask)
-									}
-								};
-							},
-							GKaku | GKakuN => {
-								ps.gote_kaku_board = unsafe {
-									BitBoard {
-										merged_bitboard: ps.gote_kaku_board.merged_bitboard ^ (from_mask | to_mask)
-									}
-								};
-							},
-							GOu => {
-								ps.sente_opponent_ou_position_board = unsafe {
-									BitBoard {
-										merged_bitboard: ps.sente_opponent_ou_position_board.merged_bitboard ^ (from_mask | to_mask)
-									}
-								};
-							},
-							GKei | GGin | GKin | GFuN | GKyouN | GKeiN | GGinN => (),
-							Blank => (),
-						}
-
-						if obtained {
-							let obtained_mask = !to_mask;
-
-							if kind < GFu {
-								ps.gote_self_board = unsafe {
-									BitBoard {
-										merged_bitboard: ps.gote_self_board.merged_bitboard & !inverse_to_mask
-									}
-								};
-								ps.sente_opponent_board = unsafe {
-									BitBoard {
-										merged_bitboard: ps.sente_opponent_board.merged_bitboard & obtained_mask
-									}
-								};
-								ps.gote_fu_board = unsafe {
-									BitBoard {
-										merged_bitboard: ps.gote_fu_board.merged_bitboard & obtained_mask
-									}
-								};
-								ps.gote_kyou_board = unsafe {
-									BitBoard {
-										merged_bitboard: ps.gote_kyou_board.merged_bitboard & obtained_mask
-									}
-								};
-								ps.gote_hisha_board = unsafe {
-									BitBoard {
-										merged_bitboard: ps.gote_hisha_board.merged_bitboard & obtained_mask
-									}
-								};
-								ps.gote_kaku_board = unsafe {
-									BitBoard {
-										merged_bitboard: ps.gote_kaku_board.merged_bitboard & obtained_mask
-									}
-								};
-								ps.sente_opponent_ou_position_board = unsafe {
-									BitBoard {
-										merged_bitboard: ps.sente_opponent_ou_position_board.merged_bitboard & obtained_mask
-									}
-								};
-							} else if kind < Blank {
-								ps.sente_self_board = unsafe {
-									BitBoard {
-										merged_bitboard: ps.sente_self_board.merged_bitboard & obtained_mask
-									}
-								};
-								ps.gote_opponent_board = unsafe {
-									BitBoard {
-										merged_bitboard: ps.gote_opponent_board.merged_bitboard & !inverse_to_mask
-									}
-								};
-								ps.sente_fu_board = unsafe {
-									BitBoard {
-										merged_bitboard: ps.sente_fu_board.merged_bitboard & obtained_mask
-									}
-								};
-								ps.sente_kyou_board = unsafe {
-									BitBoard {
-										merged_bitboard: ps.sente_kyou_board.merged_bitboard & obtained_mask
-									}
-								};
-								ps.sente_hisha_board = unsafe {
-									BitBoard {
-										merged_bitboard: ps.sente_hisha_board.merged_bitboard & obtained_mask
-									}
-								};
-								ps.sente_kaku_board = unsafe {
-									BitBoard {
-										merged_bitboard: ps.sente_kaku_board.merged_bitboard & obtained_mask
-									}
-								};
-								ps.gote_opponent_ou_position_board = unsafe {
-									BitBoard {
-										merged_bitboard: ps.gote_opponent_ou_position_board.merged_bitboard & !inverse_to_mask
-									}
-								};
-							}
-						}
-
-						let (dx,dy) = to.square_to_point();
-
-						let from_mask = 1 << (sy * 9 + sx + 1);
-
-						let to_mask = 1 << (dy * 9 + dx + 1);
-
-						ps.rotate_board = unsafe {
-							BitBoard {
-								merged_bitboard: (ps.rotate_board.merged_bitboard ^ from_mask) | to_mask
-							}
-						};
-
-						let from_l = DIAG_LEFT_ROTATE_MAP[from as usize];
-
-						let from_mask_l = if from_l < 0 {
-							0
-						} else {
-							1 << from_l
-						};
-
-						let to_l = DIAG_LEFT_ROTATE_MAP[to as usize];
-
-						let to_mask_l = if to_l < 0 {
-							0
-						} else {
-							1 << to_l
-						};
-
-						let from_r = DIAG_RIGHT_ROTATE_MAP[from as usize];
-
-						let from_mask_r = if from_r < 0 {
-							0
-						} else {
-							1 << (from_r + 64)
-						};
-
-						let to_r = DIAG_RIGHT_ROTATE_MAP[to as usize];
-
-						let to_mask_r = if to_r < 0 {
-							0
-						} else {
-							1 << (to_r + 64)
-						};
-
-						ps.diag_board = unsafe {
-							BitBoard {
-								merged_bitboard: ps.diag_board.merged_bitboard ^ (
-									from_mask_l |from_mask_r
-								) | (to_mask_l | to_mask_r)
-							}
-						};
-					},
-					AppliedMove::Put(m) => {
-						let to = m.dst();
-						let to_mask = 1 << (to + 1);
-						let inverse_to_mask = 1 << (80 - to + 1);
-
-						match t {
-							Teban::Sente => {
-								ps.sente_self_board = unsafe {
-									BitBoard {
-										merged_bitboard: ps.sente_self_board.merged_bitboard ^ to_mask
-									}
-								};
-								ps.gote_opponent_board = unsafe {
-									BitBoard {
-										merged_bitboard: ps.gote_opponent_board.merged_bitboard ^ inverse_to_mask
-									}
-								};
-
-								match m.kind() {
-									MochigomaKind::Fu => {
-										ps.sente_fu_board = unsafe {
-											BitBoard {
-												merged_bitboard: ps.sente_fu_board.merged_bitboard ^ to_mask
-											}
-										};
-									},
-									MochigomaKind::Kyou => {
-										ps.sente_kyou_board = unsafe {
-											BitBoard {
-												merged_bitboard: ps.sente_kyou_board.merged_bitboard ^ to_mask
-											}
-										};
-									},
-									MochigomaKind::Hisha => {
-										ps.sente_hisha_board = unsafe {
-											BitBoard {
-												merged_bitboard: ps.sente_hisha_board.merged_bitboard ^ to_mask
-											}
-										};
-									},
-									MochigomaKind::Kaku => {
-										ps.sente_kaku_board = unsafe {
-											BitBoard {
-												merged_bitboard: ps.sente_kaku_board.merged_bitboard ^ to_mask
-											}
-										};
-									},
-									MochigomaKind::Kei | MochigomaKind::Gin | MochigomaKind::Kin => (),
-								}
-							},
-							Teban::Gote => {
-								ps.gote_self_board = unsafe {
-									BitBoard {
-										merged_bitboard: ps.gote_self_board.merged_bitboard ^ inverse_to_mask
-									}
-								};
-								ps.sente_opponent_board = unsafe {
-									BitBoard {
-										merged_bitboard: ps.sente_opponent_board.merged_bitboard ^ to_mask
-									}
-								};
-
-								match m.kind() {
-									MochigomaKind::Fu => {
-										ps.gote_fu_board = unsafe {
-											BitBoard {
-												merged_bitboard: ps.gote_fu_board.merged_bitboard ^ to_mask
-											}
-										};
-									},
-									MochigomaKind::Kyou => {
-										ps.gote_kyou_board = unsafe {
-											BitBoard {
-												merged_bitboard: ps.gote_kyou_board.merged_bitboard ^ to_mask
-											}
-										};
-									},
-									MochigomaKind::Hisha => {
-										ps.gote_hisha_board = unsafe {
-											BitBoard {
-												merged_bitboard: ps.gote_hisha_board.merged_bitboard ^ to_mask
-											}
-										};
-									},
-									MochigomaKind::Kaku => {
-										ps.gote_kaku_board = unsafe {
-											BitBoard {
-												merged_bitboard: ps.gote_kaku_board.merged_bitboard ^ to_mask
-											}
-										};
-									},
-									MochigomaKind::Kei | MochigomaKind::Gin | MochigomaKind::Kin => (),
-								}
-							}
-						}
-
-						let (dx,dy) = to.square_to_point();
-
-						let to_mask = 1 << (dy * 9 + dx + 1);
-
-						ps.rotate_board = unsafe {
-							BitBoard {
-								merged_bitboard: ps.rotate_board.merged_bitboard ^ to_mask
-							}
-						};
-
-						let to_l = DIAG_LEFT_ROTATE_MAP[to as usize];
-
-						let to_mask_l = if to_l < 0 {
-							0
-						} else {
-							1 << to_l
-						};
-
-						let to_r = DIAG_RIGHT_ROTATE_MAP[to as usize];
-
-						let to_mask_r = if to_r < 0 {
-							0
-						} else {
-							1 << (to_r + 64)
-						};
-
-						ps.diag_board = unsafe {
-							BitBoard {
-								merged_bitboard: ps.diag_board.merged_bitboard ^ (
-									to_mask_l | to_mask_r
-								)
-							}
-						};
-					}
-				}
-			}
-		}
-		ps
-	}
-
-	/// 現在の局面に手を適用した結果を返す。合法手か否かのチェックは行わない。
-	///
-	/// # Arguments
-	/// * `state` - 盤面の状態
-	/// * `t` - 手を列挙したい手番
-	/// * `mc` - 持ち駒
-	/// * `m` - 適用する手
-	/// `State`もしくは`AppliedMove`の状態が不正な時の動作は未定義
-	pub fn apply_move_none_check(state:&State,t:Teban,mc:&MochigomaCollections,m:AppliedMove)
-		-> (State,MochigomaCollections,Option<MochigomaKind>) {
-		let ps = Rule::apply_move_to_partial_state_none_check(state,t,mc,m);
-		let (banmen,mc,o) = Rule::apply_move_to_banmen_and_mochigoma_none_check(
-			&state.banmen,t,mc,m
-		);
-		(ps.to_full_state(banmen),mc,o)
-	}
-
-	/// 現在の局面に手を適用した結果を返す。適用対象は盤面と持ち駒のみで`State`は返さない。
-	///
-	/// # Arguments
-	/// * `state` - 盤面の状態
-	/// * `t` - 手を列挙したい手番
-	/// * `mc` - 持ち駒
-	/// * `m` - 適用する手
-	/// `State`もしくは`AppliedMove`の状態が不正な時の動作は未定義
-	pub fn apply_move_to_banmen_and_mochigoma_none_check(
-		banmen:&Banmen,t:Teban,mc:&MochigomaCollections,m:AppliedMove
-	) -> (Banmen,MochigomaCollections,Option<MochigomaKind>) {
-
-		let mut kinds = match banmen {
-			&Banmen(ref kinds) => kinds.clone(),
-		};
-
-		let (nmc,obtained) = match m {
-			AppliedMove::To(m) => {
-				let from = m.src();
-				let to = m.dst();
-				let n = m.is_nari();
-
-				let (sx,sy) = from.square_to_point();
-				let (dx,dy) = to.square_to_point();
-
-				let sx = sx as usize;
-				let sy = sy as usize;
-				let dx = dx as usize;
-				let dy = dy as usize;
-
-				let k = kinds[sy][sx];
-
-				kinds[sy][sx] = KomaKind::Blank;
-
-				match kinds[dy][dx] {
-					KomaKind::Blank => {
-						kinds[dy][dx] = match n {
-							true => {
-								match k {
-									KomaKind::SFu => KomaKind::SFuN,
-									KomaKind::SKyou => KomaKind::SKyouN,
-									KomaKind::SKei => KomaKind::SKeiN,
-									KomaKind::SGin => KomaKind::SGinN,
-									KomaKind::SKaku => KomaKind::SKakuN,
-									KomaKind::SHisha => KomaKind::SHishaN,
-									KomaKind::GFu => KomaKind::GFuN,
-									KomaKind::GKyou => KomaKind::GKyouN,
-									KomaKind::GKei => KomaKind::GKeiN,
-									KomaKind::GGin => KomaKind::GGinN,
-									KomaKind::GKaku => KomaKind::GKakuN,
-									KomaKind::GHisha => KomaKind::GHishaN,
-									_ => k,
-								}
-							},
-							false => k,
-						};
-						(mc.clone(),None)
-					},
-					dst => {
-						let obtained = match ObtainKind::try_from(dst) {
-							Ok(obtained) => {
-								match MochigomaKind::try_from(obtained) {
-									Ok(obtained) => Some(obtained),
-									_ => None,
-								}
-							},
-							Err(_) => None,
-						};
-
-						kinds[dy][dx] = match n {
-							true => {
-								match k {
-									KomaKind::SFu => KomaKind::SFuN,
-									KomaKind::SKyou => KomaKind::SKyouN,
-									KomaKind::SKei => KomaKind::SKeiN,
-									KomaKind::SGin => KomaKind::SGinN,
-									KomaKind::SKaku => KomaKind::SKakuN,
-									KomaKind::SHisha => KomaKind::SHishaN,
-									KomaKind::GFu => KomaKind::GFuN,
-									KomaKind::GKyou => KomaKind::GKyouN,
-									KomaKind::GKei => KomaKind::GKeiN,
-									KomaKind::GGin => KomaKind::GGinN,
-									KomaKind::GKaku => KomaKind::GKakuN,
-									KomaKind::GHisha => KomaKind::GHishaN,
-									_ => k,
-								}
-							},
-							false => k,
-						};
-
-						match obtained {
-							Some(obtained) => {
-								match mc {
-									&MochigomaCollections::Pair(ref ms, ref mg) => {
-										match t {
-											Teban::Sente => {
-												let mut ms = ms.clone();
-
-												ms.put(obtained);
-
-												(MochigomaCollections::Pair(ms,mg.clone()),Some(obtained))
-											},
-											Teban::Gote => {
-												let mut mg = mg.clone();
-
-												mg.put(obtained);
-
-												(MochigomaCollections::Pair(ms.clone(),mg),Some(obtained))
-											}
-										}
-									},
-									&MochigomaCollections::Empty => {
-										match t {
-											Teban::Sente => {
-												let mut ms:Mochigoma = Mochigoma::new();
-
-												ms.insert(obtained,1);
-												(MochigomaCollections::Pair(ms,Mochigoma::new()),Some(obtained))
-											},
-											Teban::Gote => {
-												let mut mg:Mochigoma = Mochigoma::new();
-
-												mg.insert(obtained,1);
-												(MochigomaCollections::Pair(Mochigoma::new(),mg),Some(obtained))
-											}
-										}
-									}
-								}
-							},
-							None => {
-								(mc.clone(),None)
-							}
-						}
-					}
-				}
-			},
-			AppliedMove::Put(m) => {
-				let to = m.dst();
-				let k = m.kind();
-
-				let (dx,dy) = to.square_to_point();
-				let dx = dx as usize;
-				let dy = dy as usize;
-
-				kinds[dy][dx] = KomaKind::from((t,k));
-
-				let mut mc = mc.clone();
-
-				match t {
-					Teban::Sente => {
-						match mc {
-							MochigomaCollections::Pair(ref mut mc,_) => {
-<<<<<<< HEAD
-								let c = match mc.get(&k) {
-									None | Some(0) => 0,
-									Some(c) => {
-										c-1
-									}
-=======
-								let c = match mc.get(k) {
-									0 => {
-										0
-									},
-									c => c - 1,
->>>>>>> 18623284
-								};
-								mc.insert(k,c);
-							},
-							_ => (),
-						}
-					},
-					Teban::Gote => {
-						match mc {
-							MochigomaCollections::Pair(_,ref mut mc) => {
-<<<<<<< HEAD
-								let c = match mc.get(&k) {
-									None | Some(0) => 0,
-									Some(c) => {
-										c-1
-									}
-=======
-								let c = match mc.get(k) {
-									0 => {
-										0
-									},
-									c => c - 1
->>>>>>> 18623284
-								};
-								mc.insert(k,c);
-							},
-							_ => (),
-						}
-					}
-				};
-
-				(mc,None)
-			}
-		};
-
-		(Banmen(kinds),nmc,obtained)
-	}
-
-	/// 手が合法かどうかを返す
-	///
-	/// # Arguments
-	/// * `state` - 盤面の状態
-	/// * `t` - 手を列挙したい手番
-	/// * `mc` - 持ち駒
-	/// * `m` - 適用する手
-	/// `State`が不正な時の動作は未定義
-	pub fn is_valid_move(state:&State,t:Teban,mc:&MochigomaCollections,m:AppliedMove) -> bool {
-		match m {
-			AppliedMove::To(m) => {
-				let from = m.src();
-				let to = m.dst();
-
-				if from > 80 || to > 80 {
-					return false;
-				}
-
-				let (x,y) = from.square_to_point();
-
-				let kind = match &state.banmen {
-					&Banmen(ref kinds) => kinds[y as usize][x as usize]
-				};
-
-				if kind == Blank || (t == Teban::Sente && kind >= GFu) || (t == Teban::Gote && kind < GFu) {
-					return false;
-				}
-
-				if m.is_nari() {
-					let nari_mask = match kind {
-						SFu | SKyou | SKei | SGin | SHisha | SKaku => SENTE_NARI_MASK,
-						GFu | GKyou | GKei | GGin | GHisha | GKaku => GOTE_NARI_MASK,
-						_  => {
-							return false;
-						}
-					};
-
-					if nari_mask & (1 << to) == 0 && nari_mask & (1 << from) == 0 {
-						return false;
-					}
-				} else {
-					let to_mask = 1 << to;
-
-					let deny_move_mask = match kind {
-						SFu | SKyou => DENY_MOVE_SENTE_FU_AND_KYOU_MASK,
-						SKei => DENY_MOVE_SENTE_KEI_MASK,
-						GFu | GKyou => DENY_MOVE_GOTE_FU_AND_KYOU_MASK,
-						GKei => DENY_MOVE_GOTE_KEI_MASK,
-						_ => 0,
-					};
-
-					if deny_move_mask & to_mask != 0 {
-						return false;
-					}
-				}
-
-				let (to,self_occupied) = if kind < GFu {
-					(to,state.part.sente_self_board)
-				} else if kind < Blank {
-					(80 - to,state.part.gote_self_board)
-				} else {
-					return false;
-				};
-
-				match kind {
-					SFu | SKei | SGin | SKin | SOu | SFuN | SKyouN | SKeiN | SGinN | SHishaN | SKakuN |
-					GFu | GKei | GGin | GKin | GOu | GFuN | GKyouN | GKeiN | GGinN | GHishaN | GKakuN => {
-						let board = Rule::gen_candidate_bits(t, self_occupied, from, kind);
-
-						if (unsafe { board.merged_bitboard } & (1 << (to + 1))) != 0 {
-							return true;
-						}
-					},
-					SKyou | SHisha | SKaku | GKyou | GHisha | GKaku | Blank => (),
-				}
-
-				let self_occupied = unsafe { self_occupied.merged_bitboard };
-
-				match kind {
-					SKyou | GKyou => {
-						let to = m.dst() as i32;
-
-						let (x,y) = from.square_to_point();
-
-						let bitboard = state.part.sente_self_board | state.part.sente_opponent_board;
-
-						let count = if kind == SKyou {
-							Rule::calc_forward_move_repeat_count(bitboard,x,y)
-						} else {
-							Rule::calc_back_move_repeat_count(bitboard,x,y)
-						};
-
-						if count > 0 {
-							let offset = if kind == SKyou {
-								-1 as i32
-							} else {
-								1 as i32
-							};
-
-							let mut p = from as i32;
-
-							if kind == SKyou {
-								for _ in 0..(count - 1) {
-									p += offset;
-
-									if p == to {
-										return true;
-									} else if p < to {
-										return false;
-									}
-								}
-							} else {
-								for _ in 0..(count - 1) {
-									p += offset;
-
-									if p == to {
-										return true;
-									} else if p > to {
-										return false;
-									}
-								}
-							}
-
-							p += offset;
-
-							if kind == SKyou && self_occupied & (1 << (p + 1)) != 0 {
-								return false;
-							} else if kind == GKyou && self_occupied & (1 << (80 - p + 1)) != 0 {
-								return false;
-							} else {
-								if p == to {
-									return true;
-								}
-							}
-						}
-					},
-					SKaku | SKakuN | GKaku | GKakuN => {
-						let to = m.dst();
-
-						let (sx,sy) = from.square_to_point();
-						let (dx,dy) = to.square_to_point();
-
-						if sx > dx && sy > dy {
-							let board = unsafe {
-								*state.part.diag_board.bitboard.get_unchecked(0)
-							};
-
-							let count = Rule::calc_to_left_top_move_count_of_kaku(board, from);
-
-							if count > 0 {
-								let mut p = from;
-
-								for _ in 0..(count - 1) {
-									p -= 10;
-
-									if p == to {
-										return true;
-									} else if p < to {
-										break;
-									}
-								}
-
-								p -= 10;
-
-								if kind < GFu && self_occupied & (1 << (p + 1)) != 0 {
-									return false;
-								} else if kind >= GFu && kind < Blank && self_occupied & (1 << (80 - p + 1)) != 0 {
-									return false;
-								} else if kind == Blank {
-									return false;
-								} else {
-									if p == to {
-										return true;
-									}
-								}
-							}
-						} else if sx > dx && sy < dy {
-							let board = unsafe {
-								*state.part.diag_board.bitboard.get_unchecked(1)
-							};
-
-							let count = Rule::calc_to_left_bottom_move_count_of_kaku(board, from);
-
-							if count > 0 {
-
-								let mut p = from;
-
-								for _ in 0..(count - 1) {
-									p -= 8;
-
-									if p == to {
-										return true;
-									} else if p < to {
-										break;
-									}
-								}
-
-								p -= 8;
-
-								if kind < GFu && self_occupied & (1 << (p + 1)) != 0 {
-									return false;
-								} else if kind >= GFu && kind < Blank && self_occupied & (1 << (80 - p + 1)) != 0 {
-									return false;
-								} else if kind == Blank {
-									return false;
-								} else {
-									if p == to {
-										return true;
-									}
-								}
-							}
-						} else if dy > sy {
-							let board = unsafe {
-								*state.part.diag_board.bitboard.get_unchecked(0)
-							};
-
-							let count = Rule::calc_to_right_bottom_move_count_of_kaku(board, from);
-
-							if count > 0 {
-								let mut p = from;
-
-								for _ in 0..(count - 1) {
-									p += 10;
-
-									if p == to {
-										return true;
-									} else if p > to {
-										break;
-									}
-								}
-
-								p += 10;
-
-								if kind < GFu && self_occupied & (1 << (p + 1)) != 0 {
-									return false;
-								} else if kind >= GFu && kind < Blank && self_occupied & (1 << (80 - p + 1)) != 0 {
-									return false;
-								} else if kind == Blank {
-									return false;
-								} else {
-									if p == to {
-										return true;
-									}
-								}
-							}
-						} else {
-							let board = unsafe {
-								*state.part.diag_board.bitboard.get_unchecked(1)
-							};
-
-							let count = Rule::calc_to_right_top_move_count_of_kaku(board, from);
-
-							if count > 0 {
-								let mut p = from;
-
-								for _ in 0..(count - 1) {
-									p += 8;
-
-									if p == to {
-										return true;
-									} else if p > to {
-										break;
-									}
-								}
-
-								p += 8;
-
-								if kind < GFu && self_occupied & (1 << (p + 1)) != 0 {
-									return false;
-								} else if kind >= GFu && kind < Blank && self_occupied & (1 << (80 - p + 1)) != 0 {
-									return false;
-								} else if kind == Blank {
-									return false;
-								} else {
-									if p == to {
-										return true;
-									}
-								}
-							}
-						}
-					},
-					SHisha | SHishaN | GHisha | GHishaN => {
-						let to = m.dst();
-
-						let (sx,sy) = from.square_to_point();
-						let (dx,dy) = to.square_to_point();
-
-						let bitboard = state.part.sente_self_board | state.part.sente_opponent_board;
-
-						if sx == dx && sy > dy {
-							let count = Rule::calc_to_top_move_count_of_hisha(bitboard,sx,sy);
-
-							if count > 0 {
-								let mut p = from;
-
-								for _ in 0..(count - 1) {
-									p -= 1;
-
-									if p == to {
-										return true;
-									} else if p < to {
-										break;
-									}
-								}
-
-								p -= 1;
-
-								if kind < GFu && self_occupied & (1 << (p + 1)) != 0 {
-									return false;
-								} else if kind >= GFu && kind < Blank && self_occupied & (1 << (80 - p + 1)) != 0 {
-									return false;
-								} else if kind == Blank {
-									return false;
-								} else {
-
-									if p == to {
-										return true;
-									}
-								}
-							}
-						} else if sx == dx {
-							let count = Rule::calc_to_bottom_move_count_of_hisha(bitboard,sx,sy);
-
-							if count > 0 {
-								let mut p = from;
-
-								for _ in 0..(count - 1) {
-									p += 1;
-
-									if p == to {
-										return true;
-									} else if p > to {
-										break;
-									}
-								}
-
-								p += 1;
-
-								if kind < GFu && self_occupied & (1 << (p + 1)) != 0 {
-									return false;
-								} else if kind >= GFu && kind < Blank && self_occupied & (1 << (80 - p + 1)) != 0 {
-									return false;
-								} else if kind == Blank {
-									return false;
-								} else {
-									if p == to {
-										return true;
-									}
-								}
-							}
-						} else if sy == dy && sx > dx {
-							let count = Rule::calc_to_left_move_count_of_hisha(state.part.rotate_board,sx,sy);
-
-							if count > 0 {
-								let mut p = from;
-
-								for _ in 0..(count - 1) {
-									p -= 9;
-
-									if p == to {
-										return true;
-									} else if p < to {
-										break;
-									}
-								}
-
-								p -= 9;
-
-								if kind < GFu && self_occupied & (1 << (p + 1)) != 0 {
-									return false;
-								} else if kind >= GFu && kind < Blank && self_occupied & (1 << (80 - p + 1)) != 0 {
-									return false;
-								} else if kind == Blank {
-									return false;
-								} else {
-									if p == to {
-										return true;
-									}
-								}
-							}
-						} else {
-							let count = Rule::calc_to_right_move_count_of_hisha(state.part.rotate_board,sx,sy);
-
-							if count > 0 {
-								let mut p = from;
-
-								for _ in 0..(count - 1) {
-									p += 9;
-
-									if p == to {
-										return true;
-									} else if p > to {
-										break;
-									}
-								}
-
-								p += 9;
-
-								if kind < GFu && self_occupied & (1 << (p + 1)) != 0 {
-									return false;
-								} else if kind >= GFu && kind < Blank && self_occupied & (1 << (80 - p + 1)) != 0 {
-									return false;
-								} else if kind == Blank {
-									return false;
-								} else {
-									if p == to {
-										return true;
-									}
-								}
-							}
-						}
-					},
-					_ => (),
-				}
-
-				false
-			},
-			AppliedMove::Put(m) => {
-				let to = m.dst();
-
-				if to > 80 {
-					return false;
-				}
-
-				let to_mask = 1 << (to + 1);
-
-				let occupied = state.part.sente_self_board | state.part.sente_opponent_board;
-
-				let occupied = unsafe { occupied.merged_bitboard };
-
-				if (occupied & to_mask) != 0 {
-					return false;
-				}
-
-				let mc = match t {
-					Teban::Sente => {
-						match mc {
-							&MochigomaCollections::Empty => {
-								return false;
-							},
-							&MochigomaCollections::Pair(ref ms,_) => {
-								ms
-							}
-						}
-					},
-					Teban::Gote => {
-						match mc {
-							&MochigomaCollections::Empty => {
-								return false;
-							},
-							&MochigomaCollections::Pair(_,ref mg) => {
-								mg
-							}
-						}
-					}
-				};
-
-				let kind = m.kind();
-
-				match mc.get(kind) {
-					0 => {
-						return false;
-					},
-					_ => ()
-				}
-
-				match t {
-					Teban::Sente => {
-						match kind {
-							MochigomaKind::Fu | MochigomaKind::Kyou  => {
-								if (DENY_MOVE_SENTE_FU_AND_KYOU_MASK << 1) & to_mask != 0 {
-									return false;
-								}
-							},
-							MochigomaKind::Kei => {
-								if (DENY_MOVE_SENTE_KEI_MASK << 1) & to_mask != 0 {
-									return false;
-								}
-							},
-							_ => (),
-						}
-					},
-					Teban::Gote => {
-						match kind {
-							MochigomaKind::Fu | MochigomaKind::Kyou  => {
-								if (DENY_MOVE_GOTE_FU_AND_KYOU_MASK << 1) & to_mask != 0 {
-									return false;
-								}
-							},
-							MochigomaKind::Kei => {
-								if (DENY_MOVE_GOTE_KEI_MASK << 1) & to_mask != 0 {
-									return false;
-								}
-							},
-							_ => (),
-						}
-					}
-				}
-
-				true
-			}
-		}
-	}
-
-	/// 手が合法かチェック後現在の局面に手を適用して返す。
-	///
-	/// # Arguments
-	/// * `state` - 盤面の状態
-	/// * `t` - 手を列挙したい手番
-	/// * `mc` - 持ち駒
-	/// * `m` - 適用する手
-	/// `State`が不正な時の動作は未定義
-	/// # Errors
-	///
-	/// この関数は以下のエラーを返すケースがあります。
-	/// * [`InvalidState`] 手が合法手でない
-	///
-	/// [`InvalidState`]: ../error/enum.ShogiError.html#variant.InvalidState
-	pub fn apply_valid_move(state:&State,t:Teban,mc:&MochigomaCollections,m:AppliedMove)
-		-> Result<(State,MochigomaCollections,Option<MochigomaKind>),ShogiError> {
-
-		if !Rule::is_valid_move(state, t, mc, m) {
-			Err(ShogiError::InvalidState(String::from(
-				"This is not legal move."
-			)))
-		} else {
-			Ok(Rule::apply_move_none_check(state,t,mc,m))
-		}
-	}
-
-	/// 現在の局面に手のシーケンスを適用して返す
-	///
-	/// # Arguments
-	/// * `state` - 盤面の状態
-	/// * `teban` - 手を列挙したい手番
-	/// * `mc` - 持ち駒
-	/// * `m` - 適用する手
-	/// * `mhash` - 局面を表すハッシュ(第一キー)
-	/// * `shash` - 局面を表すハッシュ(第二キー)
-	/// * `kyokumen_map` - 千日手を検出するためのマップ
-	/// * `oute_kyokumen_map` - 連続王手の千日手を検出するためのマップ
-	/// * `hasher` - 局面のハッシュを計算するためのオブジェクト
-	/// 引数の状態が不正な場合の動作は未定義
-	pub fn apply_moves(mut state:State,mut teban:Teban,
-						mut mc:MochigomaCollections,
-						m:&Vec<AppliedMove>,mut mhash:u64,mut shash:u64,
-						mut kyokumen_map:KyokumenMap<u64,u32>,
-						mut oute_kyokumen_map:KyokumenMap<u64,u32>,
-						hasher:&KyokumenHash<u64>)
-		-> (Teban,State,MochigomaCollections,u64,u64,KyokumenMap<u64,u32>,KyokumenMap<u64,u32>) {
-
-		for m in m {
-			match Rule::apply_move_none_check(&state,teban,&mc,*m) {
-				(next,nmc,o) => {
-					mhash = hasher.calc_main_hash(mhash,teban,&state.banmen,&mc,*m,&o);
-					shash = hasher.calc_sub_hash(shash,teban,&state.banmen,&mc,*m,&o);
-
-					match kyokumen_map.get(teban,&mhash,&shash) {
-						Some(&c) => {
-							kyokumen_map.insert(teban,mhash,shash,c+1);
-						},
-						None => {
-							kyokumen_map.insert(teban,mhash,shash,1);
-						}
-					}
-
-					if Rule::is_mate(teban,&next) {
-						match oute_kyokumen_map.get(teban, &mhash,&shash) {
-							Some(&c) => {
-								oute_kyokumen_map.insert(teban,mhash,shash,c+1);
-							},
-							None => {
-								oute_kyokumen_map.insert(teban,mhash,shash,1);
-							}
-						}
-					} else {
-						oute_kyokumen_map.clear(teban);
-					}
-
-					mc = nmc;
-					teban = teban.opposite();
-					state = next;
-				}
-			}
-		}
-
-		(teban,state,mc,mhash,shash,kyokumen_map,oute_kyokumen_map)
-	}
-
-	/// 現在の局面に手のシーケンスを適用しつつコールバックを呼び出して結果を返す
-	///
-	/// # Arguments
-	/// * `state` - 盤面の状態
-	/// * `teban` - 手を列挙したい手番
-	/// * `mc` - 持ち駒
-	/// * `m` - 適用する手
-	/// * `r` - コールバックから返されて最終的にこの関数からの返却値の一部となる値
-	/// * `f` - コールバック関数
-	/// 引数の状態が不正な場合の動作は未定義
-	pub fn apply_moves_with_callback<T,F>(
-						mut state:State,
-						mut teban:Teban,
-						mut mc:MochigomaCollections,
-						m:&Vec<AppliedMove>,mut r:T,mut f:F)
-		-> (Teban,State,MochigomaCollections,T)
-		where F: FnMut(Teban,&Banmen,
-						&MochigomaCollections,&Option<AppliedMove>,
-						&Option<MochigomaKind>,T) -> T {
-		for m in m {
-			match Rule::apply_move_none_check(&state,teban,&mc,*m) {
-				(next,nmc,o) => {
-					r = f(teban,&state.banmen,&mc,&Some(*m),&o,r);
-					state = next;
-					mc = nmc;
-					teban = teban.opposite();
-				}
-			}
-		}
-
-		r = f(teban,&state.banmen,&mc,&None,&None,r);
-
-		(teban,state,mc,r)
-	}
-
-	/// 入玉宣言勝ちが成立しているかどうかを返す
-	///
-	/// # Arguments
-	/// * `state` - 盤面の状態
-	/// * `teban` - 手を列挙したい手番
-	/// * `mc` - 持ち駒
-	/// * `limit` - 持ち時間を使い切った時点の時間
-	/// `State`の状態が不正な場合の動作は未定義
-	pub fn is_nyugyoku_win(state:&State,t:Teban,mc:&MochigomaCollections,limit:&Option<Instant>) -> bool {
-		if Rule::is_mate(t.opposite(),state) {
-			return false
-		}
-
-		if let &Some(limit) = limit {
-			if limit > Instant::now() {
-				return false;
-			}
-		}
-
-		match t {
-			Teban::Sente => {
-				if unsafe { state.part.gote_opponent_ou_position_board.merged_bitboard } & NYUGYOKU_MASK << 1 == 0 {
-					return false;
-				}
-			},
-			Teban::Gote => {
-				if unsafe { state.part.sente_opponent_ou_position_board.merged_bitboard } & NYUGYOKU_MASK << 1 == 0 {
-					return false;
-				}
-			},
-		}
-
-		match t {
-			Teban::Sente => {
-				let mut ou_bitboard = state.part.gote_opponent_ou_position_board;
-
-				let ou_position = Rule::pop_lsb(&mut ou_bitboard);
-
-				if ou_position == -1 {
-					return false;
-				}
-
-				let ou_position = 80 - ou_position;
-				let ou_bitboard:u128 = 1 << (ou_position + 1);
-
-				let mut count = 0;
-				let mut point = 0;
-
-				let sente_occupied_board = state.part.sente_self_board;
-				let sente_hisha_board = unsafe { state.part.sente_hisha_board.merged_bitboard };
-				let sente_kaku_board = unsafe { state.part.sente_kaku_board.merged_bitboard };
-
-				let mut sente_occupied_board = BitBoard {
-					merged_bitboard: unsafe {
-						sente_occupied_board.merged_bitboard &
-						!(sente_hisha_board | sente_kaku_board | ou_bitboard) & (SENTE_NARI_MASK << 1)
-					}
-				};
-
-				let mut sente_oogoma_board = BitBoard {
-					merged_bitboard: (sente_hisha_board | sente_kaku_board) & (SENTE_NARI_MASK << 1)
-				};
-
-				loop {
-					let p = Rule::pop_lsb(&mut sente_occupied_board);
-
-					if p == -1 {
-						break;
-					} else {
-						count += 1;
-						point += 1;
-					}
-				}
-
-				loop {
-					let p = Rule::pop_lsb(&mut sente_oogoma_board);
-
-					if p == -1 {
-						break;
-					} else {
-						count += 1;
-						point += 5;
-					}
-				}
-
-				if count < 10 {
-					return false;
-				} else if point >= 28 {
-					return true;
-				}
-
-				point += match mc {
-					&MochigomaCollections::Pair(ref mc, _) => {
-						mc.iter().map(|(k,count)| {
-							match k {
-								MochigomaKind::Hisha | MochigomaKind::Kaku => {
-									count * 5
-								},
-								_ => {
-									count
-								}
-							}
-						}).fold(0, |sum,s| sum + s)
-					},
-					&MochigomaCollections::Empty => {
-						0
-					}
-				};
-
-				point >= 28
-			},
-			Teban::Gote => {
-				let ou_bitboard = unsafe { state.part.sente_opponent_ou_position_board.merged_bitboard };
-
-				if ou_bitboard == 0 {
-					return false;
-				}
-
-				let mut count = 0;
-				let mut point = 0;
-
-				let gote_occupied_board = state.part.sente_opponent_board;
-				let gote_hisha_board = unsafe { state.part.gote_hisha_board.merged_bitboard };
-				let gote_kaku_board = unsafe { state.part.gote_kaku_board.merged_bitboard };
-
-				let mut gote_occupied_board = BitBoard {
-					merged_bitboard: unsafe {
-						gote_occupied_board.merged_bitboard &
-						!(gote_hisha_board | gote_kaku_board | ou_bitboard) & (GOTE_NARI_MASK << 1)
-					}
-				};
-
-				let mut gote_oogoma_board = BitBoard {
-					merged_bitboard: (gote_hisha_board | gote_kaku_board) & (GOTE_NARI_MASK << 1)
-				};
-
-				loop {
-					let p = Rule::pop_lsb(&mut gote_occupied_board);
-
-					if p == -1 {
-						break;
-					} else {
-						count += 1;
-						point += 1;
-					}
-				}
-
-				loop {
-					let p = Rule::pop_lsb(&mut gote_oogoma_board);
-
-					if p == -1 {
-						break;
-					} else {
-						count += 1;
-						point += 5;
-					}
-				}
-
-				if count < 10 {
-					return false;
-				} else if point >= 27 {
-					return true;
-				}
-
-				point += match mc {
-					&MochigomaCollections::Pair(_, ref mc) => {
-						mc.iter().map(|(k,count)| {
-							match k {
-								MochigomaKind::Hisha | MochigomaKind::Kaku => {
-									count * 5
-								},
-								_ => {
-									count
-								}
-							}
-						}).fold(0, |sum,s| sum + s)
-					},
-					&MochigomaCollections::Empty => {
-						0
-					}
-				};
-
-				point >= 27
-			}
-		}
-	}
-
-	/// 王手に応じたか否か
-	///
-	/// # Arguments
-	/// * `state` - 盤面の状態
-	/// * `t` - 手を列挙したい手番
-	/// * `mc` - 持ち駒
-	/// * `m` - 適用する手
-	/// `State`もしくは`AppliedMove`の状態が不正な場合の動作は未定義
-	///
-	/// # Errors
-	///
-	/// この関数は以下のエラーを返すケースがあります
-	///
-	/// * [`InvalidStateError`] 王手をかけられていない状態で呼び出された
-	///
-	/// [`InvalidStateError`]: ../error/struct.InvalidStateError.html
-	pub fn responded_oute(state:&State,t:Teban,mc:&MochigomaCollections,m:AppliedMove)
-		-> Result<bool,InvalidStateError> {
-
-		let o = t.opposite();
-
-		if !Rule::is_mate(o, state) {
-			return Err(InvalidStateError(String::from(
-				"The argument m is not Move of oute."
-			)));
-		}
-
-		let ps = Rule::apply_move_to_partial_state_none_check(state, t, mc, m);
-
-		Ok(!Rule::is_mate_with_partial_state_and_old_banmen_and_opponent_move(o, &state.banmen, &ps, m))
-	}
-
-	/// 手が打ち歩詰めか否かを返す
-	///
-	/// # Arguments
-	/// * `state` - 盤面の状態
-	/// * `teban` - 手を列挙したい手番
-	/// * `mc` - 持ち駒
-	/// * `m` - 適用する手
-	/// `State`もしくは`AppliedMove`の状態が不正な場合の動作は未定義
-	pub fn is_put_fu_and_mate(state:&State,teban:Teban,mc:&MochigomaCollections,m:AppliedMove) -> bool {
-		match m {
-			AppliedMove::Put(m) => {
-				let to = m.dst();
-				let (dx,dy) = to.square_to_point();
-
-				let kind = match &state.banmen {
-					&Banmen(ref kinds) => kinds[dy as usize][dx as usize]
-				};
-
-				match kind {
-					SFu | GFu => (),
-					_ => {
-						return false;
-					}
-				}
-
-				let is_oute = Rule::is_mate_with_partial_state_and_point_and_kind(teban,&state.part,dx,dy,kind);
-
-				is_oute && Rule::legal_moves_all(teban.opposite(), state, &mc).into_iter().filter(|m| {
-					match *m {
-						LegalMove::To(m) if m.obtained() == Some(ObtainKind::Ou) => true,
-						m @ _ => {
-							let m = m.to_applied_move();
-							let ps = Rule::apply_move_to_partial_state_none_check(state, teban.opposite(), mc, m);
-							!Rule::is_mate_with_partial_state_and_old_banmen_and_opponent_move(teban,&state.banmen,&ps,m)
-						},
-					}
-				}).count() == 0
-			},
-			_ => false,
-		}
-	}
-
-	/// 手が王を取る手か否かを返す
-	///
-	/// # Arguments
-	/// * `state` - 盤面の状態
-	/// * `teban` - 手を列挙したい手番
-	/// * `m` - 適用する手
-	/// `State`もしくは`AppliedMove`の状態が不正な場合の動作は未定義
-	pub fn is_win(state:&State,teban:Teban,m:AppliedMove) -> bool {
-		match m {
-			AppliedMove::To(m) => {
-				match teban {
-					Teban::Sente => {
-						let to = m.dst();
-						let bitboard = unsafe { state.part.sente_opponent_ou_position_board.merged_bitboard };
-
-						let to_mask = 1 << (to + 1);
-
-						bitboard & to_mask != 0
-					},
-					Teban::Gote => {
-						let to = m.dst();
-						let bitboard = unsafe { state.part.gote_opponent_ou_position_board.merged_bitboard };
-
-						let to_mask = 1 << (80 - to + 1);
-
-						bitboard & to_mask != 0
-					}
-				}
-			},
-			_ => false,
-		}
-	}
-
-	/// 相手が詰んでいるか否かを返す
-	///
-	/// # Arguments
-	/// * `t` - 手を列挙したい手番
-	/// * `state` - 盤面の状態
-	/// `State`が不正な場合の動作は未定義
-	pub fn is_mate(t:Teban,state:&State)
-		-> bool {
-
-		match &state.banmen {
-			&Banmen(ref kinds) => {
-				for y in 0..kinds.len() {
-					for x in 0..kinds[y].len() {
-						let (x,y) = match t {
-							Teban::Sente => (x,y),
-							Teban::Gote => (8 - x, 8 - y),
-						};
-						if Rule::is_mate_with_partial_state_and_point_and_kind(
-							t, &state.part, x as u32, y as u32, kinds[y as usize][x as usize]
-						) {
-							return true;
-						}
-					}
-				}
-			}
-		}
-		false
-	}
-
-	/// 相手が詰んでいるか否かビットボードと移動元座標と駒の種類から返す
-	///
-	/// # Arguments
-	/// * `t` - 手を列挙したい手番
-	/// * `ps` - 盤面の状態を表すビットボード
-	/// * `x` - 盤面左上を0,0とした時の移動元のx座標
-	/// * `y` - 盤面左上を0,0とした時の移動元のy座標
-	/// * `kind` - 駒の種類
-	/// 引数が不正な場合の動作は未定義
-	pub fn is_mate_with_partial_state_and_point_and_kind(t:Teban,ps:&PartialState,x:u32,y:u32,kind:KomaKind) -> bool {
-		let from = x * 9 + y;
-
-		Rule::is_mate_with_partial_state_and_from_and_kind(t,ps,from,kind)
-	}
-
-	/// 相手が詰んでいるか否かビットボードと移動元座標(x*9+y)と駒の種類から返す
-	///
-	/// # Arguments
-	/// * `t` - 手を列挙したい手番
-	/// * `ps` - 盤面の状態を表すビットボード
-	/// * `from` - 盤面左上を0,0とし、x * 9 + yで表される移動元の駒の位置
-	/// * `kind` - 駒の種類
-	/// 引数が不正な場合の動作は未定義
-	pub fn is_mate_with_partial_state_and_from_and_kind(t:Teban,ps:&PartialState,from:u32,kind:KomaKind) -> bool {
-		let state = ps;
-
-		(match kind {
-			SFu | SKei | SGin | SKin | SOu | SFuN | SKyouN | SKeiN | SGinN if t == Teban::Sente => {
-				Rule::win_only_move_once_with_point_and_kind_and_bitboard(
-					t,state.sente_self_board,state.sente_opponent_ou_position_board,from,kind
-				)
-			},
-			SKyou if t == Teban::Sente => {
-				let bitboard = state.sente_self_board | state.sente_opponent_board;
-
-				Rule::win_only_move_sente_kyou_with_point_and_kind_and_bitboard(
-					state.sente_self_board, state.sente_opponent_ou_position_board, bitboard, from
-				)
-			}
-			SKaku | SKakuN if t == Teban::Sente => {
-				Rule::win_only_move_sente_kaku_with_point_and_kind_and_bitboard(
-					state.sente_self_board, state.sente_opponent_ou_position_board, state.diag_board, from, kind
-				)
-			},
-			SHisha | SHishaN if t == Teban::Sente => {
-				let bitboard = state.sente_self_board | state.sente_opponent_board;
-
-				Rule::win_only_move_sente_hisha_with_point_and_kind_and_bitboard(
-					state.sente_self_board, state.sente_opponent_ou_position_board, bitboard, state.rotate_board, from, kind
-				)
-			},
-			GFu | GKei | GGin | GKin | GOu | GFuN | GKyouN | GKeiN | GGinN if t == Teban::Gote => {
-				Rule::win_only_move_once_with_point_and_kind_and_bitboard(
-					t,state.gote_self_board,state.gote_opponent_ou_position_board,from,kind
-				)
-			},
-			GKyou if t == Teban::Gote => {
-				let bitboard = state.sente_self_board | state.sente_opponent_board;
-
-				Rule::win_only_move_gote_kyou_with_point_and_kind_and_bitboard(
-					state.gote_self_board, state.gote_opponent_ou_position_board, bitboard, from
-				)
-			},
-			GKaku | GKakuN if t == Teban::Gote => {
-				Rule::win_only_move_gote_kaku_with_point_and_kind_and_bitboard(
-					state.gote_self_board, state.gote_opponent_ou_position_board, state.diag_board, from, kind
-				)
-			},
-			GHisha | GHishaN if t == Teban::Gote => {
-				let bitboard = state.sente_self_board | state.sente_opponent_board;
-
-				Rule::win_only_move_gote_hisha_with_point_and_kind_and_bitboard(
-					state.gote_self_board, state.gote_opponent_ou_position_board, bitboard, state.rotate_board, from, kind
-				)
-			},
-			_ => None,
-		}).is_some()
-	}
-
-	/// 相手が詰んでいるか否かビットボードから返す(香車、飛車、角のいずれかで詰むケースのみ)
-	///
-	/// # Arguments
-	/// * `t` - 手を列挙したい手番
-	/// * `ps` - 盤面の状態を表すビットボード
-	/// `PartialState`が不正な場合の動作は未定義
-	pub fn is_mate_with_partial_state_repeat_move_kinds(t:Teban,ps:&PartialState) -> bool {
-		match t {
-			Teban::Sente => {
-				let mut bitboard = ps.sente_hisha_board;
-
-				loop {
-					let p = Rule::pop_lsb(&mut bitboard);
-
-					if p == -1 {
-						break;
-					}
-
-					if Rule::is_mate_with_partial_state_and_from_and_kind(t, ps, p as u32, SHisha) {
-						return true;
-					}
-				}
-
-				let mut bitboard = ps.sente_kaku_board;
-
-				loop {
-					let p = Rule::pop_lsb(&mut bitboard);
-
-					if p == -1 {
-						break;
-					}
-
-					if Rule::is_mate_with_partial_state_and_from_and_kind(t, ps, p as u32, SKaku) {
-						return true;
-					}
-				}
-				let mut bitboard = ps.sente_kyou_board;
-
-				loop {
-					let p = Rule::pop_lsb(&mut bitboard);
-
-					if p == -1 {
-						break;
-					}
-
-					if Rule::is_mate_with_partial_state_and_from_and_kind(t, ps, p as u32, SKyou) {
-						return true;
-					}
-				}
-			},
-			Teban::Gote => {
-				let mut bitboard = ps.gote_hisha_board;
-
-				loop {
-					let p = Rule::pop_lsb(&mut bitboard);
-
-					if p == -1 {
-						break;
-					}
-
-					if Rule::is_mate_with_partial_state_and_from_and_kind(t, ps, p as u32, GHisha) {
-						return true;
-					}
-				}
-
-				let mut bitboard = ps.gote_kaku_board;
-
-				loop {
-					let p = Rule::pop_lsb(&mut bitboard);
-
-					if p == -1 {
-						break;
-					}
-
-					if Rule::is_mate_with_partial_state_and_from_and_kind(t, ps, p as u32, GKaku) {
-						return true;
-					}
-				}
-				let mut bitboard = ps.gote_kyou_board;
-
-				loop {
-					let p = Rule::pop_lsb(&mut bitboard);
-
-					if p == -1 {
-						break;
-					}
-
-					if Rule::is_mate_with_partial_state_and_from_and_kind(t, ps, p as u32, GKyou) {
-						return true;
-					}
-				}
-			}
-		}
-
-		false
-	}
-
-	/// 相手の手番側が詰んでいるか否か手の適用後のビットボードと手の適用前の盤面と手番側の打った手から返す
-	///
-	/// # Arguments
-	/// * `t` - 手を列挙したい手番
-	/// * `banmen` - 手の適用前の盤面
-	/// * `ps` - 相手の手番側の手の適用後の盤面の状態を表すビットボード
-	/// * `m` - 相手の手番側が打った手
-	/// 引数が不正な場合の動作は未定義
-	pub fn is_mate_with_partial_state_and_old_banmen_and_opponent_move(
-		t:Teban,banmen:&Banmen,ps:&PartialState,m:AppliedMove
-	) -> bool {
-		let from = match m {
-			AppliedMove::To(m) => m.src() as i32,
-			_ => -1,
-		};
-
-		let (sx,sy) = if from != -1 {
-			let (sx,sy) = from.square_to_point();
-			(sx as i32,sy as i32)
-		} else {
-			(-1,-1)
-		};
-
-		let to = match m {
-			AppliedMove::To(m) => m.dst(),
-			AppliedMove::Put(m) => m.dst(),
-		};
-
-		let (dx,dy) = to.square_to_point();
-		let dx = dx as usize;
-		let dy = dy as usize;
-
-		match banmen {
-			&Banmen(ref kinds) => {
-				for y in 0..kinds.len() {
-					for x in 0..kinds[y].len() {
-						let (x,y) = match t {
-							Teban::Sente => (x,y),
-							Teban::Gote => (8 - x, 8 - y),
-						};
-
-						let kind = if x as i32 == sx && y as i32 == sy {
-							Blank
-						} else if x == dx && y == dy {
-							match m {
-								AppliedMove::To(m) if m.is_nari() => {
-									kinds[sy as usize][sx as usize].to_nari()
-								},
-								AppliedMove::To(_) => {
-									kinds[sy as usize][sx as usize]
-								}
-								AppliedMove::Put(m) => {
-									KomaKind::from((t.opposite(),m.kind()))
-								}
-							}
-						} else {
-							kinds[y as usize][x as usize]
-						};
-
-						if Rule::is_mate_with_partial_state_and_point_and_kind(
-							t, &ps, x as u32, y as u32, kind
-						) {
-							return true;
-						}
-					}
-				}
-			}
-		}
-		false
-	}
-
-	/// 千日手検出用マップの更新関数
-	///
-	/// # Arguments
-	/// * `teban` - 手を列挙したい手番
-	/// * `mhash` - 局面を表すハッシュ（第一キー)
-	/// * `shash` - 局面を表すハッシュ（第二キー)
-	/// * `kyokumen_map` - 千日手検出用のマップ
-	pub fn update_sennichite_map(_:&State,teban:Teban,mhash:u64,shash:u64,
-									kyokumen_map:&mut KyokumenMap<u64,u32>) {
-		match kyokumen_map.get(teban,&mhash,&shash) {
-			Some(&c) => {
-				kyokumen_map.insert(teban,mhash,shash,c+1);
-			},
-			None => {
-				kyokumen_map.insert(teban,mhash,shash,1);
-			}
-		}
-	}
-
-	/// 現在の局面が千日手か否かを返す
-	///
-	/// # Arguments
-	/// * `teban` - 手を列挙したい手番
-	/// * `mhash` - 局面を表すハッシュ（第一キー)
-	/// * `shash` - 局面を表すハッシュ（第二キー)
-	/// * `kyokumen_map` - 千日手検出用のマップ
-	pub fn is_sennichite(_:&State,teban:Teban,mhash:u64,shash:u64,
-									kyokumen_map:&KyokumenMap<u64,u32>) -> bool {
-		match kyokumen_map.get(teban,&mhash,&shash) {
-			Some(&c) if c >= 3 => {
-				true
-			},
-			_ => false
-		}
-	}
-
-	/// 連続王手の千日手検出用マップの更新関数
-	///
-	/// # Arguments
-	/// * `teban` - 手を列挙したい手番
-	/// * `mhash` - 局面を表すハッシュ（第一キー)
-	/// * `shash` - 局面を表すハッシュ（第二キー)
-	/// * `oute_kyokumen_map` - 千日手検出用のマップ
-	pub fn update_sennichite_by_oute_map(state:&State,teban:Teban,mhash:u64,shash:u64,
-									oute_kyokumen_map:&mut KyokumenMap<u64,u32>) {
-
-		if Rule::is_mate(teban,state) {
-			let count = oute_kyokumen_map.get(teban, &mhash, &shash).map(|&c| c).unwrap_or(0);
-
-			oute_kyokumen_map.insert(teban, mhash, shash, count + 1);
-		} else {
-			oute_kyokumen_map.clear(teban);
-		}
-	}
-
-	/// 現在の局面が連続王手の千日手か否かを返す
-	///
-	/// # Arguments
-	/// * `teban` - 手を列挙したい手番
-	/// * `mhash` - 局面を表すハッシュ（第一キー)
-	/// * `shash` - 局面を表すハッシュ（第二キー)
-	/// * `oute_kyokumen_map` - 千日手検出用のマップ
-	pub fn is_sennichite_by_oute(state:&State,teban:Teban,mhash:u64,shash:u64,
-									oute_kyokumen_map:&KyokumenMap<u64,u32>)
-		-> bool {
-
-		if Rule::is_mate(teban,state) {
-			let count = oute_kyokumen_map.get(teban, &mhash, &shash).map(|&c| c).unwrap_or(0);
-
-			count > 0
-		} else {
-			false
-		}
-	}
-
-	/// 現在の持ち時間を更新して返す(フィッシャークロックルール対応)
-	/// # Arguments
-	/// * `limit` - 持ち時間
-	/// * `teban` - 現在の手番
-	/// * `consumed` - 手番中の現在までの経過時間
-	pub fn update_time_limit(limit:&UsiGoTimeLimit,teban:Teban,consumed:Duration) -> UsiGoTimeLimit {
-		match teban {
-			Teban::Sente => {
-				if let &UsiGoTimeLimit::Limit(Some((ls,lg)),byoyomi_of_inc) = limit {
-					let diff = consumed.as_secs() as u32 * 1000 + consumed.subsec_nanos() / 1000000;
-					let inc = match byoyomi_of_inc {
-						Some(UsiGoByoyomiOrInc::Inc(inc,_)) if ls > diff => {
-							inc
-						},
-						Some(UsiGoByoyomiOrInc::Inc(inc,_)) => {
-							inc - (diff - ls)
-						},
-						_ => {
-							0
-						}
-					};
-					let ls = if ls >= diff {
-						ls - diff + inc
-					} else {
-						0
-					};
-
-					UsiGoTimeLimit::Limit(Some((ls as u32,lg)),byoyomi_of_inc)
-				} else {
-					limit.clone()
-				}
-			},
-			Teban::Gote => {
-				if let &UsiGoTimeLimit::Limit(Some((ls,lg)),byoyomi_of_inc) = limit {
-					let diff = consumed.as_secs() as u32 * 1000 + consumed.subsec_nanos() / 1000000;
-					let inc = match byoyomi_of_inc {
-						Some(UsiGoByoyomiOrInc::Inc(_,inc)) if lg > diff => {
-							inc
-						},
-						Some(UsiGoByoyomiOrInc::Inc(_,inc)) => {
-							inc - (diff - lg)
-						},
-						_ => {
-							0
-						}
-					};
-					let lg = if lg >= diff {
-						lg - diff + inc
-					} else {
-						0
-					};
-
-					UsiGoTimeLimit::Limit(Some((ls, lg as u32)),byoyomi_of_inc)
-				} else {
-					limit.clone()
-				}
-			}
-		}
-	}
-
-	/// 持ち駒の状態を平手初期局面の時の駒を全部持ち駒にした状態で返す。
-	///
-	/// 返されるのは`HashMap<MochigomaKind,u32>`なので先手後手それぞれについて呼び出す必要がある
-	pub fn filled_mochigoma_hashmap() -> HashMap<MochigomaKind,u32> {
-		let mut m:HashMap<MochigomaKind,u32> = HashMap::new();
-
-		m.insert(MochigomaKind::Fu, 9);
-		m.insert(MochigomaKind::Kyou, 2);
-		m.insert(MochigomaKind::Kei, 2);
-		m.insert(MochigomaKind::Gin, 2);
-		m.insert(MochigomaKind::Kin, 2);
-		m.insert(MochigomaKind::Kaku, 1);
-		m.insert(MochigomaKind::Hisha, 1);
-
-		m
-	}
-}
-#[cfg(test)]
-mod tests {
-	use super::*;
-
-	#[test]
-	fn const_test_sente_nari_mask() {
-		for i in 0..128 {
-			let x = i / 9;
-			let y = i - x * 9;
-
-			if x < 9 && y <= 2 {
-				assert!(SENTE_NARI_MASK & 1 << i != 0);
-			} else {
-				assert!(SENTE_NARI_MASK & 1 << i == 0);
-			}
-		}
-	}
-
-	#[test]
-	fn const_test_gote_nari_mask() {
-		for i in 0..128 {
-			let x = i / 9;
-			let y = i - x * 9;
-
-			if x < 9 && y >= 6 {
-				assert!(GOTE_NARI_MASK & 1 << i != 0);
-			} else {
-				assert!(GOTE_NARI_MASK & 1 << i == 0);
-			}
-		}
-	}
-
-	#[test]
-	fn const_test_deny_move_sente_fu_and_kyou_mask() {
-		for i in 0..128 {
-			let x = i / 9;
-			let y = i - x * 9;
-
-			if x < 9 && y == 0 {
-				assert!(DENY_MOVE_SENTE_FU_AND_KYOU_MASK & 1 << i != 0);
-			} else {
-				assert!(DENY_MOVE_SENTE_FU_AND_KYOU_MASK & 1 << i == 0);
-			}
-		}
-	}
-
-	#[test]
-	fn const_test_deny_move_gote_fu_and_kyou_mask() {
-		for i in 0..128 {
-			let x = i / 9;
-			let y = i - x * 9;
-
-			if x < 9 && y == 8 {
-				assert!(DENY_MOVE_GOTE_FU_AND_KYOU_MASK & 1 << i != 0);
-			} else {
-				assert!(DENY_MOVE_GOTE_FU_AND_KYOU_MASK & 1 << i == 0);
-			}
-		}
-	}
-
-	#[test]
-	fn const_test_deny_move_deny_move_sente_kei_mask() {
-		for i in 0..128 {
-			let x = i / 9;
-			let y = i - x * 9;
-
-			if x < 9 && y <= 1 {
-				assert!(DENY_MOVE_SENTE_KEI_MASK & 1 << i != 0);
-			} else {
-				assert!(DENY_MOVE_SENTE_KEI_MASK & 1 << i == 0);
-			}
-		}
-	}
-
-	#[test]
-	fn const_test_deny_move_deny_move_gote_kei_mask() {
-		for i in 0..128 {
-			let x = i / 9;
-			let y = i - x * 9;
-
-			if x < 9 && y >= 7 {
-				assert!(DENY_MOVE_GOTE_KEI_MASK & 1 << i != 0);
-			} else {
-				assert!(DENY_MOVE_GOTE_KEI_MASK & 1 << i == 0);
-			}
-		}
-	}
-
-	#[test]
-	fn const_test_top_mask() {
-		for i in 0..128 {
-			let x = i / 9;
-			let y = i - x * 9;
-
-			if x < 3 && y >= 2 {
-				assert!(TOP_MASK & 1 << i != 0);
-			} else {
-				assert!(TOP_MASK & 1 << i == 0);
-			}
-		}
-	}
-
-	#[test]
-	fn const_test_bottom_mask() {
-		for i in 0..128 {
-			let x = i / 9;
-			let y = i - x * 9;
-
-			if x < 3 && y <= 2 {
-				assert!(BOTTOM_MASK & 1 << i != 0);
-			} else {
-				assert!(BOTTOM_MASK & 1 << i == 0);
-			}
-		}
-	}
-
-	#[test]
-	fn const_test_right_mask() {
-		for i in 0..128 {
-			let x = i / 9;
-
-			if x <= 1 {
-				assert!(RIGHT_MASK & 1 << i != 0);
-			} else {
-				assert!(RIGHT_MASK & 1 << i == 0);
-			}
-		}
-	}
+//! 合法手の列挙等、将棋のルールに関連した機能
+use std::collections::HashMap;
+use std::time::{Instant,Duration};
+use std::fmt;
+use std::fmt::Formatter;
+use std::ops::BitOr;
+use std::ops::Not;
+
+use shogi::*;
+use hash::*;
+use error::*;
+use event::*;
+
+use shogi::KomaKind::{
+	SFu,
+	SKyou,
+	SKei,
+	SGin,
+	SKin,
+	SKaku,
+	SHisha,
+	SOu,
+	SFuN,
+	SKyouN,
+	SKeiN,
+	SGinN,
+	SKakuN,
+	SHishaN,
+	GFu,
+	GKyou,
+	GKei,
+	GGin,
+	GKin,
+	GKaku,
+	GHisha,
+	GOu,
+	GFuN,
+	GKyouN,
+	GKeiN,
+	GGinN,
+	GKakuN,
+	GHishaN,
+	Blank
+};
+use TryFrom;
+use Find;
+
+trait KomaKindFrom<T> {
+	fn kind_from(k:T) -> Self;
+}
+impl KomaKindFrom<u32> for ObtainKind {
+	fn kind_from(k:u32) -> ObtainKind {
+		match k {
+			0 => ObtainKind::Fu,
+			1 => ObtainKind::Kyou,
+			2 => ObtainKind::Kei,
+			3 => ObtainKind::Gin,
+			4 => ObtainKind::Kin,
+			5 => ObtainKind::Kaku,
+			6 => ObtainKind::Hisha,
+			7 => ObtainKind::Ou,
+			8 => ObtainKind::FuN,
+			9 => ObtainKind::KyouN,
+			10 => ObtainKind::KeiN,
+			11=> ObtainKind::GinN,
+			12 => ObtainKind::KakuN,
+			13 => ObtainKind::HishaN,
+			_ => unreachable!(),
+		}
+	}
+}
+impl KomaKindFrom<u32> for MochigomaKind {
+	fn kind_from(k:u32) -> MochigomaKind {
+		match k {
+			0 => MochigomaKind::Fu,
+			1 => MochigomaKind::Kyou,
+			2 => MochigomaKind::Kei,
+			3 => MochigomaKind::Gin,
+			4 => MochigomaKind::Kin,
+			5 => MochigomaKind::Kaku,
+			6 => MochigomaKind::Hisha,
+			_ => unreachable!(),
+		}
+	}
+}
+/// 左上からx * 9 + yで表されるインデックスからx,yへの変換
+pub trait SquareToPoint {
+	fn square_to_point(self) -> (u32,u32);
+}
+type Square = i32;
+impl SquareToPoint for Square {
+	#[inline]
+	fn square_to_point(self) -> (u32,u32) {
+		let x = self / 9;
+		let y = self - x * 9;
+
+		(x as u32,y as u32)
+	}
+}
+impl SquareToPoint for u32 {
+	#[inline]
+	fn square_to_point(self) -> (u32,u32) {
+		let x = self / 9;
+		let y = self - x * 9;
+
+		(x,y)
+	}
+}
+/// 合法手
+#[derive(Clone, Copy, Eq, PartialEq, Debug)]
+pub enum LegalMove {
+	/// 盤面上の駒を動かす手
+	To(LegalMoveTo),
+	/// 持ち駒を置く手
+	Put(LegalMovePut),
+}
+/// 盤面上の駒を動かす手
+#[derive(Clone, Copy, Eq, PartialEq, Debug)]
+pub struct LegalMoveTo(u32);
+impl LegalMoveTo {
+	/// `LegalMoveTo`を生成
+	///
+	/// # Arguments
+	/// * `src` - 盤面左上を0,0とし、x * 9 + yで表される移動元の位置
+	/// * `to` - 盤面左上を0,0とし、x * 9 + yで表される移動先の駒の位置
+	/// * `nari` - 成るか否か
+	/// * `obtaind` - 獲った駒
+	pub fn new(src:u32,to:u32,nari:bool,obtaind:Option<ObtainKind>) -> LegalMoveTo {
+		let n:u32 = if nari {
+			1
+		} else {
+			0
+		};
+
+		LegalMoveTo(
+			obtaind.map_or(0, |o| o as u32 + 1) << 15 |
+			n << 14 |
+			(to & 0b1111111) << 7 |
+			src & 0b1111111
+		)
+	}
+
+	/// 移動元の左上からx * 9 + yで表されるインデックス
+	#[inline]
+	pub fn src(&self) -> u32 {
+		self.0 & 0b1111111
+	}
+	/// 移動先の左上からx * 9 + yで表されるインデックス
+	#[inline]
+	pub fn dst(&self) -> u32 {
+		(self.0 >> 7) & 0b1111111
+	}
+	/// 成る手が否か
+	#[inline]
+	pub fn is_nari(&self) -> bool {
+		(self.0 & 1 << 14) != 0
+	}
+	/// 獲った駒
+	#[inline]
+	pub fn obtained(&self) -> Option<ObtainKind> {
+		let o:u32 = self.0 >> 15;
+
+		if o == 0 {
+			None
+		} else {
+			Some(ObtainKind::kind_from(o-1))
+		}
+	}
+}
+/// 持ち駒を置く手
+#[derive(Clone, Copy, Eq, PartialEq, Debug)]
+pub struct LegalMovePut(u32);
+impl LegalMovePut {
+	/// `LegalMovePut`を生成
+	///
+	/// # Arguments
+	/// * `kind` - 置く駒の種類
+	/// * `to` - 盤面左上を0,0とし、x * 9 + yで表される移動先の駒の位置
+	pub fn new(kind:MochigomaKind,to:u32) -> LegalMovePut {
+		LegalMovePut(
+			(to & 0b1111111) << 3 |
+			(kind as u32) & 0b111
+		)
+	}
+	/// 駒を置く位置のx * 9 + yで表されるインデックス
+	#[inline]
+	pub fn dst(&self) -> u32 {
+		(self.0 >> 3) & 0b1111111
+	}
+	/// 置く駒の種類
+	#[inline]
+	pub fn kind(&self) -> MochigomaKind {
+		MochigomaKind::kind_from(self.0 & 0b111)
+	}
+}
+/// 適用される手
+#[derive(Clone, Copy, Eq, PartialEq, Debug)]
+pub enum AppliedMove {
+	/// 盤面上の駒を動かす手
+	To(AppliedMoveTo),
+	/// 持ち駒を置く手
+	Put(AppliedMovePut)
+}
+/// 盤面上の駒を動かす手
+#[derive(Clone, Copy, Eq, PartialEq, Debug)]
+pub struct AppliedMoveTo(u32);
+impl AppliedMoveTo {
+	/// 移動元の左上からx * 9 + yで表されるインデックス
+	#[inline]
+	pub fn src(&self) -> u32 {
+		self.0 & 0b1111111
+	}
+	/// 移動先の左上からx * 9 + yで表されるインデックス
+	#[inline]
+	pub fn dst(&self) -> u32 {
+		(self.0 >> 7) & 0b1111111
+	}
+	/// 成るか否か
+	#[inline]
+	pub fn is_nari(&self) -> bool {
+		(self.0 & 1 << 14) != 0
+	}
+}
+impl From<LegalMoveTo> for AppliedMoveTo {
+	fn from(m:LegalMoveTo) -> AppliedMoveTo {
+		AppliedMoveTo(m.0 & 0b111111111111111)
+	}
+}
+/// 持ち駒を置く手
+#[derive(Clone, Copy, Eq, PartialEq, Debug)]
+pub struct AppliedMovePut(u32);
+impl AppliedMovePut {
+	/// 駒を置く位置の左上からx * 9 + yで表されるインデックス
+	#[inline]
+	pub fn dst(&self) -> u32 {
+		(self.0 >> 3) & 0b1111111
+	}
+	/// 置く駒の種類
+	#[inline]
+	pub fn kind(&self) -> MochigomaKind {
+		MochigomaKind::kind_from(self.0 & 0b111)
+	}
+}
+impl From<LegalMovePut> for AppliedMovePut {
+	fn from(m:LegalMovePut) -> AppliedMovePut {
+		AppliedMovePut(m.0)
+	}
+}
+impl From<LegalMove> for AppliedMove {
+	fn from(m:LegalMove) -> AppliedMove {
+		match m {
+			LegalMove::To(m) => AppliedMove::To(AppliedMoveTo::from(m)),
+			LegalMove::Put(m) => AppliedMove::Put(AppliedMovePut::from(m))
+		}
+	}
+}
+impl From<Move> for AppliedMove {
+	fn from(m:Move) -> AppliedMove {
+		match m {
+			Move::To(KomaSrcPosition(sx,sy),KomaDstToPosition(dx,dy,n)) => {
+				let sx = 9 - sx;
+				let sy = sy - 1;
+				let dx = 9 - dx;
+				let dy = dy - 1;
+
+				let src = sx * 9 + sy;
+				let dst = dx * 9 + dy;
+
+				let n = if n {
+					1
+				} else {
+					0
+				};
+
+				AppliedMove::To(AppliedMoveTo(
+					n << 14 |
+					(dst & 0b1111111) << 7 |
+					src & 0b1111111
+				))
+			},
+			Move::Put(kind,KomaDstPutPosition(x,y)) => {
+				let x = 9 - x;
+				let y = y - 1;
+
+				let dst = x * 9 + y;
+
+				AppliedMove::Put(AppliedMovePut(
+					(dst & 0b1111111) << 3 |
+					(kind as u32) & 0111
+				))
+			}
+		}
+	}
+}
+impl LegalMove {
+	/// `AppliedMove`へ変換
+	pub fn to_applied_move(self) -> AppliedMove {
+		AppliedMove::from(self)
+	}
+	/// `Move`へ変換
+	pub fn to_move(self) -> Move {
+		Move::from(self)
+	}
+}
+impl From<LegalMove> for Move {
+	fn from(m:LegalMove) -> Move {
+		match m {
+			LegalMove::To(m) => {
+				let src = m.src();
+				let dst = m.dst();
+				let n = m.is_nari();
+				let (sx,sy) = src.square_to_point();
+				let (dx,dy) = dst.square_to_point();
+
+				let sx = 9 - sx;
+				let sy = sy + 1;
+				let dx = 9 - dx;
+				let dy = dy + 1;
+
+				Move::To(KomaSrcPosition(sx,sy),KomaDstToPosition(dx,dy,n))
+			},
+			LegalMove::Put(m) => {
+				let dst = m.dst();
+				let kind = m.kind();
+				let (dx,dy) = dst.square_to_point();
+				let dx = 9 - dx;
+				let dy = dy + 1;
+
+				Move::Put(kind,KomaDstPutPosition(dx,dy))
+			}
+		}
+	}
+}
+impl AppliedMove {
+	/// `Move`へ変換
+	pub fn to_move(self) -> Move {
+		Move::from(self)
+	}
+}
+impl From<AppliedMove> for Move {
+	fn from(m:AppliedMove) -> Move {
+		match m {
+			AppliedMove::To(m) => {
+				let src = m.src();
+				let dst = m.dst();
+				let n = m.is_nari();
+				let (sx,sy) = src.square_to_point();
+				let (dx,dy) = dst.square_to_point();
+				let sx = 9 - sx;
+				let sy = sy + 1;
+				let dx = 9 - dx;
+				let dy = dy + 1;
+
+				Move::To(KomaSrcPosition(sx,sy),KomaDstToPosition(dx,dy,n))
+			},
+			AppliedMove::Put(m) => {
+				let dst = m.dst();
+				let kind = m.kind();
+				let (dx,dy) = dst.square_to_point();
+				let dx = 9 - dx;
+				let dy = dy + 1;
+
+				Move::Put(kind,KomaDstPutPosition(dx,dy))
+			}
+		}
+	}
+}
+impl Find<(KomaSrcPosition,KomaDstToPosition),Move> for Vec<LegalMove> {
+	fn find(&self,query:&(KomaSrcPosition,KomaDstToPosition)) -> Option<Move> {
+		match query {
+			&(ref s,ref d) => {
+				let (sx,sy) = match s {
+					KomaSrcPosition(sx,sy) => (9 - sx, sy - 1)
+				};
+
+				let (dx,dy) = match d {
+					KomaDstToPosition(dx,dy,_) => (9 - dx, dy -1),
+				};
+
+				let src = sx * 9 + sy;
+				let dst = dx * 9 + dy;
+
+				for m in self {
+					match m {
+						&LegalMove::To(m) => {
+							if src == m.src() && dst == m.dst() {
+								return Some(Move::To(*s,*d));
+							}
+						},
+						_ => (),
+					}
+				}
+			}
+		}
+
+		None
+	}
+}
+impl Find<KomaPosition,Move> for Vec<LegalMove> {
+	fn find(&self,query:&KomaPosition) -> Option<Move> {
+		let (x,y) = match query {
+			&KomaPosition(x,y) => (x,y)
+		};
+
+		let index = (9 - x) * 9 + (y - 1);
+
+		for m in self {
+			match m {
+				LegalMove::To(mt) => {
+					if index == mt.dst() {
+						return Some(Move::from(*m));
+					}
+				},
+				LegalMove::Put(mp) => {
+					if index == mp.dst() {
+						return Some(Move::from(*m));
+					}
+				}
+			}
+		}
+
+		None
+	}
+}
+impl Find<(MochigomaKind,KomaDstPutPosition),Move> for Vec<LegalMove> {
+	fn find(&self,query:&(MochigomaKind,KomaDstPutPosition)) -> Option<Move> {
+		match query {
+			&(ref k, ref d) => {
+				let (dx,dy) = match d {
+					&KomaDstPutPosition(dx,dy) => (9 - dx, dy - 1)
+				};
+				let index = dx * 9 + dy;
+
+				for m in self {
+					match m {
+						LegalMove::Put(mp) => {
+							if *k == mp.kind() && index == mp.dst() {
+								return Some(Move::from(*m));
+							}
+						},
+						_ => (),
+					}
+				}
+			}
+		}
+
+		None
+	}
+}
+impl Find<ObtainKind,Vec<Move>> for Vec<LegalMove> {
+	fn find(&self,query:&ObtainKind) -> Option<Vec<Move>> {
+		let mut mvs:Vec<Move> = Vec::new();
+
+		for m in self {
+			match m {
+				LegalMove::To(mt) => {
+					if let Some(o) = mt.obtained() {
+						if  o == *query {
+							mvs.push(Move::from(*m));
+						}
+					}
+				},
+				_ => (),
+			}
+		}
+
+		match mvs.len() {
+			0 => None,
+			_ => Some(mvs),
+		}
+	}
+}
+/// 合法手を生成するために内部で利用するビットボード
+#[derive(Clone, Copy, Eq)]
+pub union BitBoard {
+	pub merged_bitboard:u128,
+	pub bitboard:[u64; 2]
+}
+impl BitOr for BitBoard {
+	type Output = Self;
+
+	fn bitor(self, rhs: Self) -> Self {
+		unsafe {
+			BitBoard { merged_bitboard: self.merged_bitboard | rhs.merged_bitboard }
+		}
+	}
+}
+impl Not for BitBoard {
+	type Output = Self;
+
+	fn not(self) -> Self {
+		unsafe {
+			BitBoard { merged_bitboard: !self.merged_bitboard }
+		}
+	}
+}
+impl PartialEq for BitBoard {
+	fn eq(&self,other:&BitBoard) -> bool {
+		unsafe { self.merged_bitboard == other.merged_bitboard }
+	}
+}
+impl fmt::Debug for BitBoard {
+	fn fmt(&self, f: &mut Formatter) -> fmt::Result {
+		write!(f, "{}", unsafe { self.merged_bitboard })
+	}
+}
+/// 合法手生成に内部で利用するビットボード群と盤面を管理する構造体
+#[derive(Clone, Eq, PartialEq, Debug)]
+pub struct State {
+	banmen:Banmen,
+	part:PartialState
+}
+impl State {
+	/// `State`の生成
+	///
+	/// # Arguments
+	/// * `banmen` - 盤面
+	pub fn new(banmen:Banmen) -> State {
+		let mut sente_self_board:u128 = 0;
+		let mut sente_opponent_board:u128 = 0;
+		let mut gote_self_board:u128 = 0;
+		let mut gote_opponent_board:u128 = 0;
+		let mut diag_board:u128 = 0;
+		let mut rotate_board:u128 = 0;
+		let mut sente_hisha_board:u128 = 0;
+		let mut gote_hisha_board:u128 = 0;
+		let mut sente_kaku_board:u128 = 0;
+		let mut gote_kaku_board:u128 = 0;
+		let mut sente_kyou_board:u128 = 0;
+		let mut gote_kyou_board:u128 = 0;
+		let mut sente_fu_board:u128 = 0;
+		let mut gote_fu_board:u128 = 0;
+		let mut sente_opponent_ou_position_board:u128 = 0;
+		let mut gote_opponent_ou_position_board:u128 = 0;
+
+		match banmen {
+			Banmen(ref kinds) => {
+				for y in 0..9 {
+					for x in 0..9 {
+						let kind = kinds[y][x];
+						match kind {
+							SFu => sente_fu_board ^= 1 << (x * 9 + y + 1),
+							SKyou => sente_kyou_board ^= 1 << (x * 9 + y + 1),
+							SKaku | SKakuN => sente_kaku_board ^= 1 << (x * 9 + y + 1),
+							SHisha | SHishaN => sente_hisha_board ^= 1 << (x * 9 + y + 1),
+							SOu => gote_opponent_ou_position_board ^= 1 << ((8 - x) * 9 + (8 - y) + 1),
+							GFu => gote_fu_board ^= 1 << (x * 9 + y + 1),
+							GKyou => gote_kyou_board ^= 1 << (x * 9 + y + 1),
+							GKaku | GKakuN => gote_kaku_board ^= 1 << (x * 9 + y + 1),
+							GHisha | GHishaN => gote_hisha_board ^= 1 << (x * 9 + y + 1),
+							GOu => sente_opponent_ou_position_board ^= 1 << (x * 9 + y + 1),
+							_ => (),
+						}
+
+						if kind < GFu {
+							sente_self_board ^= 1 << (x * 9 + y + 1);
+							gote_opponent_board ^= 1 << ((8 - x) * 9 + (8 - y) + 1);
+						} else if kind >= GFu && kind < Blank {
+							gote_self_board ^= 1 << ((8 - x) * 9 + (8 - y) + 1);
+							sente_opponent_board ^= 1 << (x * 9 + y + 1);
+						}
+
+						match kind {
+							Blank => (),
+							_ => {
+								let i = x * 9 + y;
+
+								let li = DIAG_LEFT_ROTATE_MAP[i];
+
+								let lmask = if li == -1 {
+									0
+								} else {
+									1 << li
+								};
+
+								let ri = DIAG_RIGHT_ROTATE_MAP[i];
+
+								let rmask = if ri == -1 {
+									0
+								} else {
+									1 << ri + 64
+								};
+
+								diag_board ^= lmask | rmask;
+
+								let (x,y) = {
+									(y,x)
+								};
+
+								rotate_board ^= 1 << (x * 9 + y + 1);
+							}
+						}
+					}
+				}
+			}
+		}
+
+		State {
+			banmen:banmen,
+			part:PartialState {
+				sente_self_board:BitBoard{ merged_bitboard: sente_self_board },
+				sente_opponent_board:BitBoard{ merged_bitboard: sente_opponent_board },
+				gote_self_board:BitBoard{ merged_bitboard: gote_self_board },
+				gote_opponent_board:BitBoard{ merged_bitboard: gote_opponent_board },
+				diag_board:BitBoard{ merged_bitboard: diag_board },
+				rotate_board:BitBoard{ merged_bitboard: rotate_board },
+				sente_hisha_board:BitBoard{ merged_bitboard: sente_hisha_board },
+				gote_hisha_board:BitBoard{ merged_bitboard: gote_hisha_board },
+				sente_kaku_board:BitBoard{ merged_bitboard: sente_kaku_board },
+				gote_kaku_board:BitBoard{ merged_bitboard: gote_kaku_board },
+				sente_kyou_board:BitBoard{ merged_bitboard: sente_kyou_board },
+				gote_kyou_board:BitBoard{ merged_bitboard: gote_kyou_board },
+				sente_fu_board:BitBoard{ merged_bitboard: sente_fu_board },
+				gote_fu_board:BitBoard{ merged_bitboard: gote_fu_board },
+				sente_opponent_ou_position_board:BitBoard{ merged_bitboard: sente_opponent_ou_position_board },
+				gote_opponent_ou_position_board:BitBoard{ merged_bitboard: gote_opponent_ou_position_board }
+			}
+		}
+	}
+
+	/// 関数を盤面に適用する
+	///
+	/// # Arguments
+	/// * `f` - コールバック関数
+	pub fn map_banmen<F,T>(&self,mut f:F) -> T where F: FnMut(&Banmen) -> T {
+		f(&self.banmen)
+	}
+	/// 関数を盤面と`PartialState`に適用する
+	///
+	/// # Arguments
+	/// * `f` - コールバック関数
+	pub fn map<F,T>(&self,mut f:F) -> T where F: FnMut(&Banmen,&PartialState) -> T {
+		f(&self.banmen,&self.part)
+	}
+	/// 盤面への不変な参照を返す
+	pub fn get_banmen(&self) -> &Banmen {
+		&self.banmen
+	}
+	/// `PartialState`への不変な参照を返す
+	pub fn get_part(&self) -> &PartialState {
+		&self.part
+	}
+}
+/// 合法手の生成に内部で利用するビットボードの集合
+#[derive(Clone, Eq, PartialEq, Debug)]
+pub struct PartialState {
+	/// 先手視点の先手側の駒のビットボード
+	pub sente_self_board:BitBoard,
+	/// 先手視点の後手側の駒のビットボード
+	pub sente_opponent_board:BitBoard,
+	/// 後手視点の後手側の駒のビットボード
+	pub gote_self_board:BitBoard,
+	/// 後手視点の先手側の駒のビットボード
+	pub gote_opponent_board:BitBoard,
+	/// 角の合法手列挙のためのビットボード
+	pub diag_board:BitBoard,
+	/// 飛車の合法手列挙のためのビットボード
+	pub rotate_board:BitBoard,
+	/// 先手の飛車の位置のビットボード
+	pub sente_hisha_board:BitBoard,
+	/// 後手の飛車の位置のビットボード
+	pub gote_hisha_board:BitBoard,
+	/// 先手の角の位置のビットボード
+	pub sente_kaku_board:BitBoard,
+	/// 後手の角の位置のビットボード
+	pub gote_kaku_board:BitBoard,
+	/// 先手の香車の位置のビットボード
+	pub sente_kyou_board:BitBoard,
+	/// 後手の強者の位置のビットボード
+	pub gote_kyou_board:BitBoard,
+	/// 先手の歩の位置のビットボード
+	pub sente_fu_board:BitBoard,
+	/// 後手の歩の位置のビットボード
+	pub gote_fu_board:BitBoard,
+	/// 先手視点の後手の玉の位置のビットボード
+	pub sente_opponent_ou_position_board:BitBoard,
+	/// 後手視点の先手の王の位置のビットボード
+	pub gote_opponent_ou_position_board:BitBoard
+}
+impl PartialState {
+	/// 自身に対応する盤面を引数に受け取り`State`へと変換して返す。
+	///
+	/// 引数に渡した`Banmen`が自身の状態に対して正しくない場合は正しく動作しない。
+	///
+	/// # Arguments
+	/// * `banmen` - 自身に対応する盤面
+	pub fn to_full_state(&self,banmen:Banmen) -> State {
+		State {
+			banmen:banmen,
+			part:self.clone()
+		}
+	}
+}
+/// 局面情報
+#[derive(Clone)]
+pub struct Kyokumen {
+	pub teban:Teban,
+	pub mc:MochigomaCollections,
+	pub state:State
+}
+const CANDIDATE_BITS:[u128; 14] = [
+	// 歩
+	0b000000000_000000010_000000000,
+	// 香車(この値は利用しない)
+	0b0,
+	// 桂馬
+	0b000000001_000000000_000000001,
+	// 銀
+	0b000001010_000000010_000001010,
+	// 金
+	0b000000110_000001010_000000110,
+	// 角(この値は利用しない)
+	0b0,
+	// 飛車(この値は利用しない)
+	0b0,
+	// 王
+	0b000001110_000001010_000001110,
+	// 成歩
+	0b000000110_000001010_000000110,
+	// 成香
+	0b000000110_000001010_000000110,
+	// 成桂
+	0b000000110_000001010_000000110,
+	// 成銀
+	0b000000110_000001010_000000110,
+	// 成角(一マスだけ進める手だけここに定義)
+	0b000000100_000001010_000000100,
+	// 成飛(一マスだけ進める手だけここに定義)
+	0b000001010_000000000_000001010
+];
+const TOP_MASK: u128 = 0b111111100_111111100_111111100;
+const BOTTOM_MASK: u128 = 0b000000111_000000111_000000111;
+const RIGHT_MASK: u128 = 0b000000000_111111111_111111111;
+const DIAG_LEFT_ROTATE_MAP:[i32; 81] = [
+	-1,-1,-1,-1,-1,-1,-1,-1,-1,
+	-1,21,28,34,39,43,46,48,-1,
+	-1,15,22,29,35,40,44,47,-1,
+	-1,10,16,23,30,36,41,45,-1,
+	-1, 6,11,17,24,31,37,42,-1,
+	-1, 3, 7,12,18,25,32,38,-1,
+	-1, 1, 4, 8,13,19,26,33,-1,
+	-1, 0, 2, 5, 9,14,20,27,-1,
+	-1,-1,-1,-1,-1,-1,-1,-1,-1
+];
+const DIAG_RIGHT_ROTATE_MAP:[i32; 81] = [
+	-1,-1,-1,-1,-1,-1,-1,-1,-1,
+	-1, 0, 1, 3, 6,10,15,21,-1,
+	-1, 2, 4, 7,11,16,22,28,-1,
+	-1, 5, 8,12,17,23,29,34,-1,
+	-1, 9,13,18,24,30,35,39,-1,
+	-1,14,19,25,31,36,40,43,-1,
+	-1,20,26,32,37,41,44,46,-1,
+	-1,27,33,38,42,45,47,48,-1,
+	-1,-1,-1,-1,-1,-1,-1,-1,-1
+];
+const DIAG_LEFT_BITBOARD_SLIDE_INFO: [(i32,u32,u32); 81] = [
+	(21, 0, 9),(28, 0, 8),(34, 0, 7),(39, 0, 6),(43, 0, 5),(46, 0, 4),(48, 0, 3),(-1, 0, 2),(-1, 0, 1),
+	(15, 0, 8),(21, 1, 9),(28, 1, 8),(34, 1, 7),(39, 1, 6),(43, 1, 5),(46, 1, 4),(48, 1, 3),(-1, 1, 2),
+	(10, 0, 7),(15, 1, 8),(21, 2, 9),(28, 2, 8),(34, 2, 7),(39, 2, 6),(43, 2, 5),(46, 2, 4),(48, 2, 3),
+	( 6, 0, 6),(10, 1, 7),(15, 2, 8),(21, 3, 9),(28, 3, 8),(34, 3, 7),(39, 3, 6),(43, 3, 5),(46, 3, 4),
+	( 3, 0, 5),( 6, 1, 6),(10, 2, 7),(15, 3, 8),(21, 4, 9),(28, 4, 8),(34, 4, 7),(39, 4, 6),(43, 4, 5),
+	( 1, 0, 4),( 3, 1, 5),( 6, 2, 6),(10, 3, 7),(15, 4, 8),(21, 5, 9),(28, 5, 8),(34, 5, 7),(39, 5, 6),
+	( 0, 0, 3),( 1, 1, 4),( 3, 2, 5),( 6, 3, 6),(10, 4, 7),(15, 5, 8),(21, 6, 9),(28, 6, 8),(34, 6, 7),
+	(-1, 0, 2),( 0, 1, 3),( 1, 2, 4),( 3, 3, 5),( 6, 4, 6),(10, 5, 7),(15, 6, 8),(21, 7, 9),(28, 7, 8),
+	(-1, 0, 1),(-1, 1, 2),( 0, 2, 3),( 1, 3, 4),( 3, 4, 5),( 6, 5, 6),(10, 6, 7),(15, 7, 8),(21, 8, 9),
+];
+const DIAG_RIGHT_BITBOARD_SLIDE_INFO: [(i32,u32,u32); 81] = [
+	(-1, 0, 1),(-1, 0, 2),( 0, 0, 3),( 1, 0, 4),( 3, 0, 5),( 6, 0, 6),(10, 0, 7),(15, 0, 8),(21, 0, 9),
+	(-1, 1, 2),( 0, 1, 3),( 1, 1, 4),( 3, 1, 5),( 6, 1, 6),(10, 1, 7),(15, 1, 8),(21, 1, 9),(28, 0, 8),
+	( 0, 2, 3),( 1, 2, 4),( 3, 2, 5),( 6, 2, 6),(10, 2, 7),(15, 2, 8),(21, 2, 9),(28, 1, 8),(34, 0, 7),
+	( 1, 3, 4),( 3, 3, 5),( 6, 3, 6),(10, 3, 7),(15, 3, 8),(21, 3, 9),(28, 2, 8),(34, 1, 7),(39, 0, 6),
+	( 3, 4, 5),( 6, 4, 6),(10, 4, 7),(15, 4, 8),(21, 4, 9),(28, 3, 8),(34, 2, 7),(39, 1, 6),(43, 0, 5),
+	( 6, 5, 6),(10, 5, 7),(15, 5, 8),(21, 5, 9),(28, 4, 8),(34, 3, 7),(39, 2, 6),(43, 1, 5),(46, 0, 4),
+	(10, 6, 7),(15, 6, 8),(21, 6, 9),(28, 5, 8),(34, 4, 7),(39, 3, 6),(43, 2, 5),(46, 1, 4),(48, 0, 3),
+	(15, 7, 8),(21, 7, 9),(28, 6, 8),(34, 5, 7),(39, 4, 6),(43, 3, 5),(46, 2, 4),(48, 1, 3),(-1, 0, 2),
+	(21, 8, 9),(28, 7, 8),(34, 6, 7),(39, 5, 6),(43, 4, 5),(46, 3, 4),(48, 2, 3),(-1, 1, 2),(-1, 0, 1)
+];
+const DIAG_LEFT_BITBOARD_MASK: [u64; 81] = [
+	0b1111111,0b111111,0b11111,0b1111,0b111,0b11,0b1,0b0,0b0,
+	0b111111,0b1111111,0b111111,0b11111,0b1111,0b111,0b11,0b1,0b0,
+	0b11111,0b111111,0b1111111,0b111111,0b11111,0b1111,0b111,0b11,0b1,
+	0b1111,0b11111,0b111111,0b1111111,0b111111,0b11111,0b1111,0b111,0b11,
+	0b111,0b1111,0b11111,0b111111,0b1111111,0b111111,0b11111,0b1111,0b111,
+	0b11,0b111,0b1111,0b11111,0b111111,0b1111111,0b111111,0b11111,0b1111,
+	0b1,0b11,0b111,0b1111,0b11111,0b111111,0b1111111,0b111111,0b11111,
+	0b0,0b1,0b11,0b111,0b1111,0b11111,0b111111,0b1111111,0b11111111,
+	0b0,0b0,0b1,0b11,0b111,0b1111,0b11111,0b111111,0b1111111
+];
+const DIAG_RIGHT_BITBOARD_MASK: [u64; 81] = [
+	0b0,0b0,0b1,0b11,0b111,0b1111,0b11111,0b111111,0b1111111,
+	0b0,0b1,0b11,0b111,0b1111,0b11111,0b111111,0b1111111,0b111111,
+	0b1,0b11,0b111,0b1111,0b11111,0b111111,0b1111111,0b111111,0b11111,
+	0b11,0b111,0b1111,0b11111,0b111111,0b1111111,0b111111,0b11111,0b1111,
+	0b111,0b1111,0b11111,0b111111,0b1111111,0b111111,0b11111,0b1111,0b111,
+	0b1111,0b11111,0b111111,0b1111111,0b111111,0b11111,0b1111,0b111,0b11,
+	0b11111,0b111111,0b1111111,0b111111,0b11111,0b1111,0b111,0b11,0b1,
+	0b111111,0b1111111,0b111111,0b11111,0b1111,0b111,0b11,0b1,0b0,
+	0b1111111,0b111111,0b11111,0b1111,0b111,0b11,0b1,0b0,0b0
+];
+const SENTE_NARI_MASK: u128 = 0b000000111_000000111_000000111_000000111_000000111_000000111_000000111_000000111_000000111;
+const GOTE_NARI_MASK: u128 = 0b111000000_111000000_111000000_111000000_111000000_111000000_111000000_111000000_111000000;
+const DENY_MOVE_SENTE_FU_AND_KYOU_MASK: u128 = 0b000000001_000000001_000000001_000000001_000000001_000000001_000000001_000000001_000000001;
+const DENY_MOVE_SENTE_KEI_MASK: u128 = 0b000000011_000000011_000000011_000000011_000000011_000000011_000000011_000000011_000000011;
+const DENY_MOVE_GOTE_FU_AND_KYOU_MASK: u128 = 0b100000000_100000000_100000000_100000000_100000000_100000000_100000000_100000000_100000000;
+const DENY_MOVE_GOTE_KEI_MASK: u128 = 0b110000000_110000000_110000000_110000000_110000000_110000000_110000000_110000000_110000000;
+const BANMEN_MASK: u128 = 0b111111111_111111111_111111111_111111111_111111111_111111111_111111111_111111111_111111111_0;
+const NYUGYOKU_MASK:u128 = 0b111000000_111000000_111000000_111000000_111000000_111000000_111000000_111000000_111000000;
+/// 左上を(0,0)とした平手初期局面
+pub const BANMEN_START_POS:Banmen = Banmen([
+	[GKyou,GKei,GGin,GKin,GOu,GKin,GGin,GKei,GKyou],
+	[Blank,GHisha,Blank,Blank,Blank,Blank,Blank,GKaku,Blank],
+	[GFu,GFu,GFu,GFu,GFu,GFu,GFu,GFu,GFu],
+	[Blank,Blank,Blank,Blank,Blank,Blank,Blank,Blank,Blank],
+	[Blank,Blank,Blank,Blank,Blank,Blank,Blank,Blank,Blank],
+	[Blank,Blank,Blank,Blank,Blank,Blank,Blank,Blank,Blank],
+	[SFu,SFu,SFu,SFu,SFu,SFu,SFu,SFu,SFu],
+	[Blank,SKaku,Blank,Blank,Blank,Blank,Blank,SHisha,Blank],
+	[SKyou,SKei,SGin,SKin,SOu,SKin,SGin,SKei,SKyou],
+]);
+/// オブジェクトの状態の検証用
+pub trait Validate {
+	/// 状態が正しければtrueを、そうでなければfalseを返す
+	fn validate(&self) -> bool;
+}
+impl Validate for KomaSrcPosition {
+	fn validate(&self) -> bool {
+		match *self {
+			KomaSrcPosition(x, y) => x > 0 && x <= 9 && y > 0 && y <= 9,
+		}
+	}
+}
+impl Validate for KomaDstToPosition {
+	fn validate(&self) -> bool {
+		match *self {
+			KomaDstToPosition(x, y, _) => x > 0 && x <= 9 && y > 0 && y <= 9,
+		}
+	}
+}
+impl Validate for KomaDstPutPosition {
+	fn validate(&self) -> bool {
+		match *self {
+			KomaDstPutPosition(x, y) => x > 0 && x <= 9 && y > 0 && y <= 9,
+		}
+	}
+}
+impl Validate for Move {
+	fn validate(&self) -> bool {
+		match *self {
+			Move::To(ref s, ref d) => s.validate() && d.validate(),
+			Move::Put(_, ref d) => d.validate()
+		}
+	}
+}
+impl Validate for Moved {
+	fn validate(&self) -> bool {
+		match self {
+			&Moved::To(_,(sx,sy),(dx,dy),_) if sx < 1 || sx > 9 || sy < 1 || sy > 9 || dx < 1 || dx > 9 || dy < 1 || dy > 9 => {
+				return false;
+			},
+			&Moved::Put(_,(x,y)) if x < 1 || x > 9 || y < 1 || y > 9 => {
+				return false;
+			},
+			_ => ()
+		};
+
+		match self {
+			&Moved::Put(_,_) |
+			&Moved::To(MovedKind::Fu,_,_,true) |
+			&Moved::To(MovedKind::Kyou,_,_,true) |
+			&Moved::To(MovedKind::Kei,_,_,true) |
+			&Moved::To(MovedKind::Gin,_,_,true)|
+			&Moved::To(MovedKind::Kin,_,_,false) |
+			&Moved::To(MovedKind::SOu,_,_,false) |
+			&Moved::To(MovedKind::GOu,_,_,false) |
+			&Moved::To(MovedKind::Kaku,_,_,true) |
+			&Moved::To(MovedKind::Hisha,_,_,true) |
+			&Moved::To(MovedKind::Fu,_,_,false) |
+			&Moved::To(MovedKind::Kyou,_,_,false) |
+			&Moved::To(MovedKind::Kei,_,_,false) |
+			&Moved::To(MovedKind::Gin,_,_,false) |
+			&Moved::To(MovedKind::Kaku,_,_,false) |
+			&Moved::To(MovedKind::Hisha,_,_,false) |
+			&Moved::To(MovedKind::FuN,_,_,false) |
+			&Moved::To(MovedKind::KyouN,_,_,false) |
+			&Moved::To(MovedKind::KeiN,_,_,false) |
+			&Moved::To(MovedKind::GinN,_,_,false) |
+			&Moved::To(MovedKind::KakuN,_,_,false) |
+			&Moved::To(MovedKind::HishaN,_,_,false) => {
+				true
+			},
+			&Moved::To(MovedKind::Kin,_,_,true) |
+			&Moved::To(MovedKind::SOu,_,_,true) |
+			&Moved::To(MovedKind::GOu,_,_,true) |
+			&Moved::To(MovedKind::FuN,_,_,true) |
+			&Moved::To(MovedKind::KyouN,_,_,true) |
+			&Moved::To(MovedKind::KeiN,_,_,true) |
+			&Moved::To(MovedKind::GinN,_,_,true) |
+			&Moved::To(MovedKind::KakuN,_,_,true) |
+			&Moved::To(MovedKind::HishaN,_,_,true) |
+			&Moved::To(MovedKind::Blank,_,_,_) => {
+				false
+			}
+		}
+	}
+}
+/// 合法手の列挙等を行う将棋のルールを管理
+pub struct Rule {
+
+}
+impl Rule {
+	/// 盤面上の駒を移動する合法手をビットボードに列挙
+	///
+	/// # Arguments
+	/// * `teban` - 手を列挙したい手番
+	/// * `self_occupied` - 手番側から見た手番側の駒の配置を表すビットボード。(後手の場合は上下逆さになっている)
+	/// * `from` - 盤面の左上を0,0とし、x * 9 + yで表される駒の移動元の位置。常に先手側から見た位置になる（後手の場合も逆さまにならない）
+	/// * `kind` - 移動する駒の種類
+	///
+	/// 渡した引数の状態が不正な場合の動作は未定義（通常,Rule::legal_moves_allの内部から呼び出される）
+	pub fn gen_candidate_bits(
+		teban:Teban,self_occupied:BitBoard,from:u32,kind:KomaKind
+	) -> BitBoard {
+		let from = if teban == Teban::Sente {
+			from
+		} else {
+			80 - from
+		};
+
+		let x = from / 9;
+		let y = from - x * 9;
+
+		let mut mask = if kind < GFu {
+			CANDIDATE_BITS[kind as usize]
+		} else if kind < Blank {
+			CANDIDATE_BITS[kind as usize - 14]
+		} else {
+			return BitBoard { merged_bitboard: 0 };
+		};
+
+		if y == 0 || ((kind == SKei || kind == GKei) && y <= 1) {
+			mask = mask & TOP_MASK;
+		} else if y == 8 {
+			mask = mask & BOTTOM_MASK;
+		}
+
+		if x == 8 {
+			mask = mask & RIGHT_MASK;
+		}
+
+		let mask = mask as u128;
+		let self_occupied = unsafe { self_occupied.merged_bitboard };
+
+		let mut board = !self_occupied & !1;
+
+		if from < 10 {
+			board &= mask >> (11 - from - 1);
+		} else if from == 10 {
+			board &= mask;
+		} else {
+			board &= mask << (from - 11 + 1);
+		}
+
+		BitBoard { merged_bitboard: board }
+	}
+
+	/// 合法手をバッファに追加
+	///
+	/// # Arguments
+	/// * `m` - 盤面の左上を0,0とし、x * 9 + yで表される移動先の駒の位置。後手の手の場合は上下さかさまになっている
+	/// * `from` - 盤面の左上を0,0とし、x * 9 + yで表される移動元の駒の位置
+	/// * `kind` - 移動する駒の種類
+	/// * `nari_mask` - ビットボードを用いて移動先で駒が成れるか判定するためのマスク
+	/// * `deny_move_mask` - ビットボードを用いて移動先で駒が成らなくても合法手か判定するためのマスク
+	/// * `inverse_position` - ビットボードを上下逆さにするか否か
+	/// * `move_builder` - LegalMoveを生成するためのコールバック
+	/// * `mvs` - 手を追加するバッファ
+	///
+	/// 渡した引数の状態が不正な場合の動作は未定義（通常,Rule::legal_moves_allの内部から呼び出される）
+	pub fn append_legal_moves_from_banmen<F>(
+		m:Square,
+		from:u32,
+		kind:KomaKind,
+		nari_mask:u128,
+		deny_move_mask:u128,
+		inverse_position:bool,
+		move_builder:&F,
+		mvs:&mut Vec<LegalMove>
+	) where F: Fn(u32,u32,bool) -> LegalMove {
+		let to = m as u32;
+
+		let to = if inverse_position {
+			80 - to
+		} else {
+			to
+		};
+
+		let to_mask = 1 << to;
+		let from_mask = 1 << from;
+
+		let nari = kind.is_nari();
+
+		if !nari && (nari_mask & to_mask != 0 || nari_mask & from_mask != 0) {
+			mvs.push(move_builder(from, to, true));
+		}
+
+		if nari || deny_move_mask & to_mask == 0 {
+			mvs.push(move_builder(from, to, false));
+		}
+	}
+
+	/// 王を取る合法手をバッファに追加
+	///
+	/// # Arguments
+	/// * `m` - 盤面の左上を0,0とし、x * 9 + yで表される移動先の駒の位置。後手の手の場合は上下さかさまになっている
+	/// * `from` - 盤面の左上を0,0とし、x * 9 + yで表される移動元の駒の位置
+	/// * `kind` - 移動する駒の種類
+	/// * `nari_mask` - ビットボードを用いて移動先で駒が成れるか判定するためのマスク
+	/// * `deny_move_mask` - ビットボードを用いて移動先で駒が成らなくても合法手か判定するためのマスク
+	/// * `inverse_position` - ビットボードを上下逆さにするか否か
+	/// * `mvs` - 手を追加するバッファ
+	///
+	/// 渡した引数の状態が不正な場合の動作は未定義（通常,Rule::legal_moves_allの内部から呼び出される）
+	pub fn append_win_only_move(
+		m:Square,
+		from:u32,
+		kind:KomaKind,
+		nari_mask:u128,
+		deny_move_mask:u128,
+		inverse_position:bool,
+		mvs:&mut Vec<LegalMove>
+	) {
+		let to = m as u32;
+
+		let to = if inverse_position {
+			80 - to
+		} else {
+			to
+		};
+
+		let to_mask = 1 << to;
+		let from_mask = 1 << from;
+
+		let nari = kind.is_nari();
+
+		let o = Some(ObtainKind::Ou);
+
+		if !nari && (nari_mask & to_mask != 0 || nari_mask & from_mask != 0) {
+			mvs.push(LegalMove::To(LegalMoveTo::new(from, to, true, o)));
+		}
+
+		if deny_move_mask & to_mask == 0 {
+			mvs.push(LegalMove::To(LegalMoveTo::new(from, to, false, o)));
+		}
+	}
+
+	/// 一マスだけ駒を動かす合法手を列挙してバッファに追加する
+	///
+	/// # Arguments
+	/// * `teban` - 手を列挙したい手番
+	/// * `self_occupied` - 手番側から見た手番側の駒の配置を表すビットボード。(後手の場合は上下逆さになっている)
+	/// * `from` - 盤面の左上を0,0とし、x * 9 + yで表される移動元の駒の位置
+	/// * `kind` - 移動する駒の種類
+	/// * `nari_mask` - ビットボードを用いて移動先で駒が成れるか判定するためのマスク
+	/// * `deny_move_mask` - ビットボードを用いて移動先で駒が成らなくても合法手か判定するためのマスク
+	/// * `inverse_position` - ビットボードを上下逆さにするか否か
+	/// * `move_builder` - LegalMoveを生成するためのコールバック
+	/// * `mvs` - 手を追加するバッファ
+	///
+	/// 渡した引数の状態が不正な場合の動作は未定義（通常,Rule::legal_moves_allの内部から呼び出される）
+	pub fn legal_moves_once_with_point_and_kind_and_bitboard_and_buffer<F>(
+		teban:Teban,
+		self_occupied:BitBoard,
+		from:u32,kind:KomaKind,
+		nari_mask:u128,
+		deny_move_mask:u128,
+		inverse_position:bool,
+		move_builder:&F,
+		mvs:&mut Vec<LegalMove>
+	) where F: Fn(u32,u32,bool) -> LegalMove {
+		let mut board = Rule::gen_candidate_bits(teban, self_occupied, from, kind);
+
+		loop {
+			let p = Rule::pop_lsb(&mut board);
+			if p == -1 {
+				break;
+			} else {
+				Rule::append_legal_moves_from_banmen(
+					p,from,kind,nari_mask,deny_move_mask,inverse_position,move_builder,mvs
+				);
+			}
+		}
+	}
+
+	/// 一マスだけ駒を動かす合法手を列挙して返す
+	///
+	/// # Arguments
+	/// * `teban` - 手を列挙したい手番
+	/// * `self_occupied` - 手番側から見た手番側の駒の配置を表すビットボード。(後手の場合は上下逆さになっている)
+	/// * `from` - 盤面の左上を0,0とし、x * 9 + yで表される移動元の駒の位置
+	/// * `kind` - 移動する駒の種類
+	/// * `nari_mask` - ビットボードを用いて移動先で駒が成れるか判定するためのマスク
+	/// * `deny_move_mask` - ビットボードを用いて移動先で駒が成らなくても合法手か判定するためのマスク
+	/// * `inverse_position` - ビットボードを上下逆さにするか否か
+	/// * `move_builder` - LegalMoveを生成するためのコールバック
+	///
+	/// 渡した引数の状態が不正な場合の動作は未定義（通常,Rule::legal_moves_allの内部から呼び出される）
+	#[inline]
+	pub fn legal_moves_once_with_point_and_kind_and_bitboard<F>(
+		teban:Teban,
+		self_occupied:BitBoard,
+		from:u32,kind:KomaKind,
+		nari_mask:u128,
+		deny_move_mask:u128,
+		inverse_position:bool,
+		move_builder:&F
+	) -> Vec<LegalMove> where F: Fn(u32,u32,bool) -> LegalMove {
+		let mut mvs:Vec<LegalMove> = Vec::with_capacity(8);
+
+		Rule::legal_moves_once_with_point_and_kind_and_bitboard_and_buffer(
+			teban,self_occupied,from,kind,nari_mask,deny_move_mask,inverse_position,move_builder,&mut mvs);
+
+		mvs
+	}
+
+	/// 先手の角の合法手を列挙してバッファに追加
+	///
+	/// # Arguments
+	/// * `self_occupied` - 先手側から見た先手側の駒の配置を表すビットボード。
+	/// * `self_occupied_for_repeat_move` - 先手側から見た先手側の駒の配置を表すビットボード。
+	/// * `diag_bitboard` - 角の合法手を列挙するためのrotate bitboard
+	/// * `from` - 盤面の左上を0,0とし、x * 9 + yで表される移動元の駒の位置
+	/// * `kind` - 駒の種類
+	/// * `nari_mask` - ビットボードを用いて移動先で駒が成れるか判定するためのマスク
+	/// * `deny_move_mask` - ビットボードを用いて移動先で駒が成らなくても合法手か判定するためのマスク
+	/// * `move_builder` - LegalMoveを生成するためのコールバック
+	/// * `mvs` - 手を追加するバッファ
+	///
+	/// 渡した引数の状態が不正な場合の動作は未定義（通常,Rule::legal_moves_allの内部から呼び出される）
+	pub fn legal_moves_sente_kaku_with_point_and_kind_and_bitboard_and_buffer<F>(
+		self_occupied:BitBoard,
+		self_occupied_for_repeat_move:BitBoard,
+		diag_bitboard:BitBoard,
+		from:u32,kind:KomaKind,
+		nari_mask:u128,
+		deny_move_mask:u128,
+		move_builder:&F,
+		mvs:&mut Vec<LegalMove>
+	) where F: Fn(u32,u32,bool) -> LegalMove {
+		let board = unsafe {
+			*diag_bitboard.bitboard.get_unchecked(0)
+		};
+
+		let count = Rule::calc_to_left_top_move_count_of_kaku(board, from);
+
+		if count > 0 {
+			let mut c = 1;
+			let mut to = from;
+
+			while c < count {
+				to -= 10;
+				Rule::append_legal_moves_from_banmen(
+					to as Square,from,kind,nari_mask,deny_move_mask,false,move_builder,mvs
+				);
+				c += 1;
+			}
+
+			let self_occupied_for_repeat_move = unsafe { self_occupied_for_repeat_move.merged_bitboard };
+
+			to -= 10;
+
+			if self_occupied_for_repeat_move & 1 << (to + 1) == 0 {
+				Rule::append_legal_moves_from_banmen(
+					to as Square,from,kind,nari_mask,deny_move_mask,false,move_builder,mvs
+				);
+			}
+		}
+
+		let board = unsafe {
+			*diag_bitboard.bitboard.get_unchecked(1)
+		};
+
+		let count = Rule::calc_to_right_top_move_count_of_kaku(board, from);
+
+		if count > 0 {
+			let mut c = 1;
+			let mut to = from;
+
+			while c < count {
+				to += 8;
+				Rule::append_legal_moves_from_banmen(
+					to as Square,from,kind,nari_mask,deny_move_mask,false,move_builder,mvs
+				);
+				c += 1;
+			}
+
+			let self_occupied_for_repeat_move = unsafe { self_occupied_for_repeat_move.merged_bitboard };
+
+			to += 8;
+
+			if self_occupied_for_repeat_move & 1 << (to + 1) == 0 {
+				Rule::append_legal_moves_from_banmen(
+					to as Square,from,kind,nari_mask,deny_move_mask,false,move_builder,mvs
+				);
+			}
+		}
+
+		let board = unsafe {
+			*diag_bitboard.bitboard.get_unchecked(1)
+		};
+
+		let count = Rule::calc_to_left_bottom_move_count_of_kaku(board, from);
+
+		if count > 0 {
+			let mut c = 1;
+			let mut to = from;
+
+			while c < count {
+				to -=8;
+				Rule::append_legal_moves_from_banmen(
+					to as Square,from,kind,nari_mask,deny_move_mask,false,move_builder,mvs
+				);
+				c += 1;
+			}
+
+			let self_occupied_for_repeat_move = unsafe { self_occupied_for_repeat_move.merged_bitboard };
+
+			to -= 8;
+
+			if self_occupied_for_repeat_move & 1 << (to + 1) == 0 {
+				Rule::append_legal_moves_from_banmen(
+					to as Square,from,kind,nari_mask,deny_move_mask,false,move_builder,mvs
+				);
+			}
+		}
+
+		let board = unsafe {
+			*diag_bitboard.bitboard.get_unchecked(0)
+		};
+
+		let count = Rule::calc_to_right_bottom_move_count_of_kaku(board, from);
+
+		if count > 0 {
+			let mut c = 1;
+			let mut to = from;
+
+			while c < count {
+				to += 10;
+				Rule::append_legal_moves_from_banmen(
+					to as Square,from,kind,nari_mask,deny_move_mask,false,move_builder,mvs
+				);
+				c += 1;
+			}
+
+			let self_occupied_for_repeat_move = unsafe { self_occupied_for_repeat_move.merged_bitboard };
+
+			to += 10;
+
+			if self_occupied_for_repeat_move & 1 << (to + 1) == 0 {
+				Rule::append_legal_moves_from_banmen(
+					to as Square,from,kind,nari_mask,deny_move_mask,false,move_builder,mvs
+				);
+			}
+		}
+
+		if kind == SKakuN {
+			Rule::legal_moves_once_with_point_and_kind_and_bitboard_and_buffer(
+				Teban::Sente,self_occupied,from,kind,nari_mask,deny_move_mask,false,move_builder,mvs
+			);
+		}
+	}
+
+	/// 後手の角の合法手を列挙してバッファに追加
+	///
+	/// # Arguments
+	/// * `self_occupied` - 後手側から見た後手側の駒の配置を表すビットボード。(先手と上下逆さになっている)
+	/// * `self_occupied_for_repeat_move` - 先手側から見た後手側の駒の配置を表すビットボード。
+	/// * `diag_bitboard` - 角の合法手を列挙するためのrotate bitboard
+	/// * `from` - 盤面の左上を0,0とし、x * 9 + yで表される移動元の駒の位置
+	/// * `kind` - 駒の種類
+	/// * `nari_mask` - ビットボードを用いて移動先で駒が成れるか判定するためのマスク
+	/// * `deny_move_mask` - ビットボードを用いて移動先で駒が成らなくても合法手か判定するためのマスク
+	/// * `move_builder` - LegalMoveを生成するためのコールバック
+	/// * `mvs` - 手を追加するバッファ
+	///
+	/// 渡した引数の状態が不正な場合の動作は未定義（通常,Rule::legal_moves_allの内部から呼び出される）
+	pub fn legal_moves_gote_kaku_with_point_and_kind_and_bitboard_and_buffer<F>(
+		self_occupied:BitBoard,
+		self_occupied_for_repeat_move:BitBoard,
+		diag_bitboard:BitBoard,
+		from:u32,kind:KomaKind,
+		nari_mask:u128,
+		deny_move_mask:u128,
+		move_builder:&F,
+		mvs:&mut Vec<LegalMove>
+	) where F: Fn(u32,u32,bool) -> LegalMove {
+		let board = unsafe {
+			*diag_bitboard.bitboard.get_unchecked(0)
+		};
+
+		let count = Rule::calc_to_right_bottom_move_count_of_kaku(board, from);
+
+		if count > 0 {
+			let mut c = 1;
+			let mut to = from;
+
+			while c < count {
+				to += 10;
+				Rule::append_legal_moves_from_banmen(
+					to as Square,from,kind,nari_mask,deny_move_mask,false,move_builder,mvs
+				);
+				c += 1;
+			}
+
+			let self_occupied_for_repeat_move = unsafe { self_occupied_for_repeat_move.merged_bitboard };
+
+			to += 10;
+
+			if self_occupied_for_repeat_move & 1 << (to + 1) == 0 {
+				Rule::append_legal_moves_from_banmen(
+					to as Square,from,kind,nari_mask,deny_move_mask,false,move_builder,mvs
+				);
+			}
+		}
+
+		let board = unsafe {
+			*diag_bitboard.bitboard.get_unchecked(1)
+		};
+
+		let count = Rule::calc_to_left_bottom_move_count_of_kaku(board, from);
+
+		if count > 0 {
+			let mut c = 1;
+			let mut to = from;
+
+			while c < count {
+				to -= 8;
+				Rule::append_legal_moves_from_banmen(
+					to as Square,from,kind,nari_mask,deny_move_mask,false,move_builder,mvs
+				);
+				c += 1;
+			}
+
+			let self_occupied_for_repeat_move = unsafe { self_occupied_for_repeat_move.merged_bitboard };
+
+			to -= 8;
+
+			if self_occupied_for_repeat_move & 1 << (to + 1) == 0 {
+				Rule::append_legal_moves_from_banmen(
+					to as Square,from,kind,nari_mask,deny_move_mask,false,move_builder,mvs
+				);
+			}
+		}
+
+		let board = unsafe {
+			*diag_bitboard.bitboard.get_unchecked(1)
+		};
+
+		let count = Rule::calc_to_right_top_move_count_of_kaku(board, from);
+
+		if count > 0 {
+			let mut c = 1;
+			let mut to = from;
+
+			while c < count {
+				to += 8;
+				Rule::append_legal_moves_from_banmen(
+					to as Square,from,kind,nari_mask,deny_move_mask,false,move_builder,mvs
+				);
+				c += 1;
+			}
+
+			let self_occupied_for_repeat_move = unsafe { self_occupied_for_repeat_move.merged_bitboard };
+
+			to += 8;
+
+			if self_occupied_for_repeat_move & 1 << (to + 1) == 0 {
+				Rule::append_legal_moves_from_banmen(
+					to as Square,from,kind,nari_mask,deny_move_mask,false,move_builder,mvs
+				);
+			}
+		}
+
+		let board = unsafe {
+			*diag_bitboard.bitboard.get_unchecked(0)
+		};
+
+		let count = Rule::calc_to_left_top_move_count_of_kaku(board, from);
+
+		if count > 0 {
+			let mut c = 1;
+			let mut to = from;
+
+			while c < count {
+				to -= 10;
+				Rule::append_legal_moves_from_banmen(
+					to as Square,from,kind,nari_mask,deny_move_mask,false,move_builder,mvs
+				);
+				c += 1;
+			}
+
+			let self_occupied_for_repeat_move = unsafe { self_occupied_for_repeat_move.merged_bitboard };
+
+			to -= 10;
+
+			if self_occupied_for_repeat_move & 1 << (to + 1) == 0 {
+				Rule::append_legal_moves_from_banmen(
+					to as Square,from,kind,nari_mask,deny_move_mask,false,move_builder,mvs
+				);
+			}
+		}
+
+		if kind == GKakuN {
+			Rule::legal_moves_once_with_point_and_kind_and_bitboard_and_buffer(
+				Teban::Gote,self_occupied,from,kind,nari_mask,deny_move_mask,true,move_builder,mvs
+			);
+		}
+	}
+
+	fn calc_bitboard_forward_move_count_of_kaku(diag_bitboard:u64,_:u32,slide_info:(i32,u32,u32),mask:u64) -> u32 {
+		let (row_offset,offset,row_width) = slide_info;
+
+		if offset == row_width - 1 {
+			0
+		} else if row_offset == -1 {
+			row_width - 1
+		} else {
+			let row = (diag_bitboard >> row_offset) & mask;
+
+			let row = row >> offset;
+
+			if row == 0 {
+				row_width - 1 - offset
+			} else {
+				row.trailing_zeros() + 1
+			}
+		}
+	}
+
+	#[inline]
+	fn calc_to_left_bottom_move_count_of_kaku(r_diag_bitboard:u64,from:u32) -> u32 {
+		let slide_info = DIAG_RIGHT_BITBOARD_SLIDE_INFO[from as usize];
+		let bitboard_mask = DIAG_RIGHT_BITBOARD_MASK[from as usize];
+
+		Rule::calc_bitboard_back_move_count_of_kaku(r_diag_bitboard,from,slide_info,bitboard_mask)
+	}
+
+	#[inline]
+	fn calc_to_right_bottom_move_count_of_kaku(l_diag_bitboard:u64,from:u32) -> u32 {
+		let slide_info = DIAG_LEFT_BITBOARD_SLIDE_INFO[from as usize];
+		let bitboard_mask = DIAG_LEFT_BITBOARD_MASK[from as usize];
+
+		Rule::calc_bitboard_forward_move_count_of_kaku(l_diag_bitboard,from,slide_info,bitboard_mask)
+	}
+
+	fn calc_bitboard_back_move_count_of_kaku(diag_bitboard:u64,_:u32,slide_info:(i32,u32,u32),mask:u64) -> u32 {
+		let (row_width,row_offset,offset,mask) = match slide_info {
+			(row_offset,offset,row_width) => {
+				if offset == 0 {
+					return 0;
+				} else if row_offset == -1 {
+					return row_width - 1
+				}
+
+				(
+					row_width,
+					63 - row_offset - (row_width as i32 - 2 - 1),
+					offset,
+					mask << (63 - (row_width as i32 - 2 - 1)),
+				)
+			}
+		};
+
+		let row = (diag_bitboard << row_offset) & mask;
+
+		let row = row << (row_width - 1 - offset);
+
+		if row == 0 {
+			offset
+		} else {
+			row.leading_zeros() + 1
+		}
+	}
+
+	#[inline]
+	fn calc_to_right_top_move_count_of_kaku(r_diag_bitboard:u64,from:u32) -> u32 {
+		let slide_info = DIAG_RIGHT_BITBOARD_SLIDE_INFO[from as usize];
+		let bitboard_mask = DIAG_RIGHT_BITBOARD_MASK[from as usize];
+
+		Rule::calc_bitboard_forward_move_count_of_kaku(r_diag_bitboard,from,slide_info,bitboard_mask)
+	}
+
+	#[inline]
+	fn calc_to_left_top_move_count_of_kaku(l_diag_bitboard:u64,from:u32) -> u32 {
+		let slide_info = DIAG_LEFT_BITBOARD_SLIDE_INFO[from as usize];
+		let bitboard_mask = DIAG_LEFT_BITBOARD_MASK[from as usize];
+
+		Rule::calc_bitboard_back_move_count_of_kaku(l_diag_bitboard,from,slide_info,bitboard_mask)
+	}
+
+	/// 先手の飛車の合法手を列挙してバッファに追加
+	///
+	/// # Arguments
+	/// * `self_occupied` - 先手側から見た先手側の駒の配置を表すビットボード。
+	/// * `self_occupied_for_repeat_move` - 先手側から見た先手側の駒の配置を表すビットボード。
+	/// * `bitboard` - 縦移動の合法手を列挙するために用いるビットボード。先手視点になっている。
+	/// * `rotate_bitboard` - 横移動の合法手を列挙するために用いるビットボード。先手視点になっている。
+	/// * `from` - 盤面の左上を0,0とし、x * 9 + yで表される移動元の駒の位置
+	/// * `kind` - 駒の種類
+	/// * `nari_mask` - ビットボードを用いて移動先で駒が成れるか判定するためのマスク
+	/// * `deny_move_mask` - ビットボードを用いて移動先で駒が成らなくても合法手か判定するためのマスク
+	/// * `move_builder` - LegalMoveを生成するためのコールバック
+	/// * `mvs` - 手を追加するバッファ
+	///
+	/// 渡した引数の状態が不正な場合の動作は未定義（通常,Rule::legal_moves_allの内部から呼び出される）
+	pub fn legal_moves_sente_hisha_with_point_and_kind_and_bitboard_and_buffer<F>(
+		self_occupied:BitBoard,
+		self_occupied_for_repeat_move:BitBoard,
+		bitboard:BitBoard,
+		rotate_bitboard:BitBoard,
+		from:u32,kind:KomaKind,
+		nari_mask:u128,
+		deny_move_mask:u128,
+		move_builder:&F,
+		mvs:&mut Vec<LegalMove>
+	) where F: Fn(u32,u32,bool) -> LegalMove {
+		let x = from / 9;
+		let y = from - x * 9;
+
+		let count = Rule::calc_to_top_move_count_of_hisha(bitboard,x,y);
+
+		if count > 0 {
+			let mut c = 1;
+			let mut to = from;
+
+			while c < count {
+				to -= 1;
+				Rule::append_legal_moves_from_banmen(
+					to as Square,from,kind,nari_mask,deny_move_mask,false,move_builder,mvs
+				);
+				c += 1;
+			}
+
+			to -= 1;
+
+			let self_occupied_for_repeat_move = unsafe { self_occupied_for_repeat_move.merged_bitboard };
+
+			if self_occupied_for_repeat_move & 1 << (to + 1) == 0 {
+				Rule::append_legal_moves_from_banmen(
+					to as Square,from,kind,nari_mask,deny_move_mask,false,move_builder,mvs
+				);
+			}
+		}
+
+		let count = Rule::calc_to_bottom_move_count_of_hisha(bitboard,x,y);
+
+		if count > 0 {
+			let mut c = 1;
+			let mut to = from;
+
+			while c < count {
+				to += 1;
+				Rule::append_legal_moves_from_banmen(
+					to as Square,from,kind,nari_mask,deny_move_mask,false,move_builder,mvs
+				);
+				c += 1;
+			}
+
+			to += 1;
+
+			let self_occupied_for_repeat_move = unsafe { self_occupied_for_repeat_move.merged_bitboard };
+
+			if self_occupied_for_repeat_move & 1 << (to + 1) == 0 {
+				Rule::append_legal_moves_from_banmen(
+					to as Square,from,kind,nari_mask,deny_move_mask,false,move_builder,mvs
+				);
+			}
+		}
+
+		let count = Rule::calc_to_left_move_count_of_hisha(rotate_bitboard,x,y);
+
+		if count > 0 {
+			let mut c = 1;
+			let mut to = from;
+
+			while c < count {
+				to -= 9;
+				Rule::append_legal_moves_from_banmen(
+					to as Square,from,kind,nari_mask,deny_move_mask,false,move_builder,mvs
+				);
+				c += 1;
+			}
+
+			to -= 9;
+
+			let self_occupied_for_repeat_move = unsafe { self_occupied_for_repeat_move.merged_bitboard };
+
+			if self_occupied_for_repeat_move & 1 << (to + 1) == 0 {
+				Rule::append_legal_moves_from_banmen(
+					to as Square,from,kind,nari_mask,deny_move_mask,false,move_builder,mvs
+				);
+			}
+		}
+
+		let count = Rule::calc_to_right_move_count_of_hisha(rotate_bitboard,x,y);
+
+		if count > 0 {
+			let mut c = 1;
+			let mut to = from;
+
+			while c < count {
+				to += 9;
+				Rule::append_legal_moves_from_banmen(
+					to as Square,from,kind,nari_mask,deny_move_mask,false,move_builder,mvs
+				);
+				c += 1;
+			}
+
+			to += 9;
+
+			let self_occupied_for_repeat_move = unsafe { self_occupied_for_repeat_move.merged_bitboard };
+
+			if self_occupied_for_repeat_move & 1 << (to + 1) == 0 {
+				Rule::append_legal_moves_from_banmen(
+					to as Square,from,kind,nari_mask,deny_move_mask,false,move_builder,mvs
+				);
+			}
+		}
+
+		if kind == SHishaN {
+			Rule::legal_moves_once_with_point_and_kind_and_bitboard_and_buffer(
+				Teban::Sente,self_occupied,from,kind,nari_mask,deny_move_mask,false,move_builder,mvs
+			);
+		}
+	}
+
+	/// 後手の飛車の合法手を列挙してバッファに追加
+	///
+	/// # Arguments
+	/// * `self_occupied` - 後手側から見た後手側の駒の配置を表すビットボード。
+	/// * `self_occupied_for_repeat_move` - 先手側から見た後手側の駒の配置を表すビットボード。
+	/// * `bitboard` - 縦移動の合法手を列挙するために用いるビットボード。先手視点になっている。
+	/// * `rotate_bitboard` - 横移動の合法手を列挙するために用いるビットボード。先手視点になっている。
+	/// * `from` - 盤面の左上を0,0とし、x * 9 + yで表される移動元の駒の位置
+	/// * `kind` - 駒の種類
+	/// * `nari_mask` - ビットボードを用いて移動先で駒が成れるか判定するためのマスク
+	/// * `deny_move_mask` - ビットボードを用いて移動先で駒が成らなくても合法手か判定するためのマスク
+	/// * `move_builder` - LegalMoveを生成するためのコールバック
+	/// * `mvs` - 手を追加するバッファ
+	///
+	/// 渡した引数の状態が不正な場合の動作は未定義（通常,Rule::legal_moves_allの内部から呼び出される）
+	pub fn legal_moves_gote_hisha_with_point_and_kind_and_bitboard_and_buffer<F>(
+		self_occupied:BitBoard,
+		self_occupied_for_repeat_move:BitBoard,
+		bitboard:BitBoard,
+		rotate_bitboard:BitBoard,
+		from:u32,kind:KomaKind,
+		nari_mask:u128,
+		deny_move_mask:u128,
+		move_builder:&F,
+		mvs:&mut Vec<LegalMove>
+	) where F: Fn(u32,u32,bool) -> LegalMove {
+		let x = from / 9;
+		let y = from - x * 9;
+
+		let count = Rule::calc_to_bottom_move_count_of_hisha(bitboard,x,y);
+
+		if count > 0 {
+			let mut c = 1;
+			let mut to = from;
+
+			while c < count {
+				to += 1;
+				Rule::append_legal_moves_from_banmen(
+					to as Square,from,kind,nari_mask,deny_move_mask,false,move_builder,mvs
+				);
+				c += 1;
+			}
+
+			to += 1;
+
+			let self_occupied_for_repeat_move = unsafe { self_occupied_for_repeat_move.merged_bitboard };
+
+			if self_occupied_for_repeat_move & 1 << (to + 1) == 0 {
+				Rule::append_legal_moves_from_banmen(
+					to as Square,from,kind,nari_mask,deny_move_mask,false,move_builder,mvs
+				);
+			}
+		}
+
+		let count = Rule::calc_to_top_move_count_of_hisha(bitboard,x,y);
+
+		if count > 0 {
+			let mut c = 1;
+			let mut to = from;
+
+			while c < count {
+				to -= 1;
+				Rule::append_legal_moves_from_banmen(
+					to as Square,from,kind,nari_mask,deny_move_mask,false,move_builder,mvs
+				);
+				c += 1;
+			}
+
+			to -= 1;
+
+			let self_occupied_for_repeat_move = unsafe { self_occupied_for_repeat_move.merged_bitboard };
+
+			if self_occupied_for_repeat_move & 1 << (to + 1) == 0 {
+				Rule::append_legal_moves_from_banmen(
+					to as Square,from,kind,nari_mask,deny_move_mask,false,move_builder,mvs
+				);
+			}
+		}
+
+		let count = Rule::calc_to_right_move_count_of_hisha(rotate_bitboard,x,y);
+
+		if count > 0 {
+			let mut c = 1;
+			let mut to = from;
+
+			while c < count {
+				to += 9;
+				Rule::append_legal_moves_from_banmen(
+					to as Square,from,kind,nari_mask,deny_move_mask,false,move_builder,mvs
+				);
+				c += 1;
+			}
+
+			to += 9;
+
+			let self_occupied_for_repeat_move = unsafe { self_occupied_for_repeat_move.merged_bitboard };
+
+			if self_occupied_for_repeat_move & 1 << (to + 1) == 0 {
+				Rule::append_legal_moves_from_banmen(
+					to as Square,from,kind,nari_mask,deny_move_mask,false,move_builder,mvs
+				);
+			}
+		}
+
+		let count = Rule::calc_to_left_move_count_of_hisha(rotate_bitboard,x,y);
+
+		if count > 0 {
+			let mut c = 1;
+			let mut to = from;
+
+			while c < count {
+				to -= 9;
+				Rule::append_legal_moves_from_banmen(
+					to as Square,from,kind,nari_mask,deny_move_mask,false,move_builder,mvs
+				);
+				c += 1;
+			}
+
+			to -= 9;
+
+			let self_occupied_for_repeat_move = unsafe { self_occupied_for_repeat_move.merged_bitboard };
+
+			if self_occupied_for_repeat_move & 1 << (to + 1) == 0 {
+				Rule::append_legal_moves_from_banmen(
+					to as Square,from,kind,nari_mask,deny_move_mask,false,move_builder,mvs
+				);
+			}
+		}
+
+		if kind == GHishaN {
+			Rule::legal_moves_once_with_point_and_kind_and_bitboard_and_buffer(
+				Teban::Gote,self_occupied,from,kind,nari_mask,deny_move_mask,true,move_builder,mvs
+			);
+		}
+	}
+
+	#[inline]
+	fn calc_to_bottom_move_count_of_hisha(bitboard:BitBoard,x:u32,y:u32) -> u32 {
+		Rule::calc_back_move_repeat_count(bitboard,x,y)
+	}
+
+	#[inline]
+	fn calc_to_top_move_count_of_hisha(bitboard:BitBoard,x:u32,y:u32) -> u32 {
+		Rule::calc_forward_move_repeat_count(bitboard,x,y)
+	}
+
+	#[inline]
+	fn calc_to_left_move_count_of_hisha(bitboard:BitBoard,x:u32,y:u32) -> u32 {
+		Rule::calc_forward_move_repeat_count(bitboard,y,x)
+	}
+
+	#[inline]
+	fn calc_to_right_move_count_of_hisha(bitboard:BitBoard,x:u32,y:u32) -> u32 {
+		Rule::calc_back_move_repeat_count(bitboard,y,x)
+	}
+
+	/// 先手の香車の合法手を列挙してバッファに追加
+	///
+	/// # Arguments
+	/// * `self_occupied_for_repeat_move` - 先手側から見た先手側の駒の配置を表すビットボード。
+	/// * `bitboard` - 合法手を列挙するために用いるビットボード。先手視点になっている。
+	/// * `from` - 盤面の左上を0,0とし、x * 9 + yで表される移動元の駒の位置
+	/// * `nari_mask` - ビットボードを用いて移動先で駒が成れるか判定するためのマスク
+	/// * `deny_move_mask` - ビットボードを用いて移動先で駒が成らなくても合法手か判定するためのマスク
+	/// * `move_builder` - LegalMoveを生成するためのコールバック
+	/// * `mvs` - 手を追加するバッファ
+	///
+	/// 渡した引数の状態が不正な場合の動作は未定義（通常,Rule::legal_moves_allの内部から呼び出される）
+	pub fn legal_moves_sente_kyou_with_point_and_kind_and_bitboard_and_buffer<F>(
+		self_occupied_for_repeat_move:BitBoard,
+		bitboard:BitBoard,from:u32,
+		nari_mask:u128,
+		deny_move_mask:u128,
+		move_builder:&F,
+		mvs:&mut Vec<LegalMove>
+	) where F: Fn(u32,u32,bool) -> LegalMove {
+		let x = from / 9;
+		let y = from - x * 9;
+
+		let count = Rule::calc_forward_move_repeat_count(bitboard,x,y);
+
+		if count > 0 {
+			let mut c = 1;
+			let mut to = from;
+
+			while c < count {
+				to -= 1;
+				Rule::append_legal_moves_from_banmen(
+					to as Square,from,SKyou,nari_mask,deny_move_mask,false,move_builder,mvs
+				);
+				c += 1;
+			}
+
+			to -= 1;
+
+			let self_occupied_for_repeat_move = unsafe { self_occupied_for_repeat_move.merged_bitboard };
+
+			if self_occupied_for_repeat_move & 1 << (to + 1) == 0 {
+				Rule::append_legal_moves_from_banmen(
+					to as Square,from,SKyou,nari_mask,deny_move_mask,false,move_builder,mvs
+				);
+			}
+		}
+	}
+
+	/// 後手の香車の合法手を列挙してバッファに追加
+	///
+	/// # Arguments
+	/// * `self_occupied_for_repeat_move` - 先手側から見た後手側の駒の配置を表すビットボード。
+	/// * `bitboard` - 合法手を列挙するために用いるビットボード。先手視点になっている。
+	/// * `from` - 盤面の左上を0,0とし、x * 9 + yで表される移動元の駒の位置
+	/// * `nari_mask` - ビットボードを用いて移動先で駒が成れるか判定するためのマスク
+	/// * `deny_move_mask` - ビットボードを用いて移動先で駒が成らなくても合法手か判定するためのマスク
+	/// * `move_builder` - LegalMoveを生成するためのコールバック
+	/// * `mvs` - 手を追加するバッファ
+	///
+	/// 渡した引数の状態が不正な場合の動作は未定義（通常,Rule::legal_moves_allの内部から呼び出される）
+	pub fn legal_moves_gote_kyou_with_point_and_kind_and_bitboard_and_buffer<F>(
+		self_occupied_for_repeat_move:BitBoard,
+		bitboard:BitBoard,from:u32,
+		nari_mask:u128,
+		deny_move_mask:u128,
+		move_builder:&F,
+		mvs:&mut Vec<LegalMove>
+	) where F: Fn(u32,u32,bool) -> LegalMove {
+		let x = from / 9;
+		let y = from - x * 9;
+
+		let count = Rule::calc_back_move_repeat_count(bitboard,x,y);
+
+		if count > 0 {
+			let mut c = 1;
+			let mut to = from;
+
+			while c < count {
+				to += 1;
+				Rule::append_legal_moves_from_banmen(
+					to as Square,from,GKyou,nari_mask,deny_move_mask,false,move_builder,mvs
+				);
+				c += 1;
+			}
+
+			to += 1;
+
+			let self_occupied_for_repeat_move = unsafe { self_occupied_for_repeat_move.merged_bitboard };
+
+			if self_occupied_for_repeat_move & 1 << (to + 1) == 0 {
+				Rule::append_legal_moves_from_banmen(
+					to as Square,from,GKyou,nari_mask,deny_move_mask,false,move_builder,mvs
+				);
+			}
+		}
+	}
+
+	fn calc_back_move_repeat_count(bitboard:BitBoard,board_x:u32,board_y:u32) -> u32 {
+		if board_y == 8 {
+			return 0;
+		}
+
+		let board = unsafe {
+			BitBoard {
+				merged_bitboard: ((bitboard.merged_bitboard >> (board_x * 9 + 1))) & 0b111111111
+			}
+		};
+
+		let board = unsafe { *board.bitboard.get_unchecked(0) };
+		let board = board >> (board_y + 1);
+
+		if board == 0 {
+			8 - board_y
+		} else {
+			board.trailing_zeros() + 1
+		}
+	}
+
+	fn calc_forward_move_repeat_count(bitboard:BitBoard,board_x:u32,board_y:u32) -> u32 {
+		if board_y == 0 {
+			return 0;
+		}
+
+		let board = unsafe {
+			BitBoard {
+				merged_bitboard: (
+					(bitboard.merged_bitboard << (127 - 8 - board_x * 9 - 1))
+				) & (0b111111111 << 119)
+			}
+		};
+
+		let board = unsafe { *board.bitboard.get_unchecked(1) };
+		let board = board << (8 - board_y + 1);
+
+		if board == 0 {
+			board_y
+		} else {
+			board.leading_zeros() + 1
+		}
+	}
+
+	/// ビットボードの立っているビットのうち最下位のものの位置を返す
+	///
+	/// 呼出し後、最下位にあったビットは0に更新される
+	pub fn pop_lsb(bitboard:&mut BitBoard) -> Square {
+		let (bl,br) = unsafe {
+			match bitboard {
+				BitBoard { bitboard } => {
+					(*bitboard.get_unchecked(0),*bitboard.get_unchecked(1))
+				}
+			}
+		};
+
+		if bl != 0 {
+			let p = bl.trailing_zeros() as Square;
+			unsafe {
+				*(bitboard.bitboard.get_unchecked_mut(0)) = bl & (bl - 1);
+			}
+			return p - 1;
+		} else if br != 0 {
+			let p = br.trailing_zeros() as Square;
+			unsafe {
+				*(bitboard.bitboard.get_unchecked_mut(1)) = br & (br - 1);
+			}
+			return p + 63;
+		} else {
+			return -1;
+		}
+	}
+
+	/// 盤面上の位置と駒の種別を元に合法手を列挙して返す
+	///
+	/// # Arguments
+	/// * `t` - 手を列挙したい手番
+	/// * `state` - 盤面の状態
+	/// * `x` - 左上を0,0とする移動元のx座標
+	/// * `y` - 左上を0,0とする移動元のy座標
+	/// * `kind` - 移動する駒の種類
+	///
+	/// 渡した引数の状態が不正な場合の動作は未定義（通常,Rule::legal_moves_allの内部から呼び出される）
+	pub fn legal_moves_with_point_and_kind(
+		t:Teban,state:&State,x:u32,y:u32,kind:KomaKind
+	) -> Vec<LegalMove> {
+		let mut mvs:Vec<LegalMove> = Vec::new();
+
+		Rule::legal_moves_with_point_and_kind_and_buffer(
+			t,state,x,y,kind,&mut mvs
+		);
+
+		mvs
+	}
+
+	/// ビットボードから列挙された合法手の情報から`LegalMove`を生成して返す
+	///
+	/// # Arguments
+	/// * `banmen` - 現在の盤面
+	/// * `opponent_bitboard` - 相手の駒の配置を表すビットボード。常に先手視点
+	pub fn default_moveto_builder<'a>(banmen:&'a Banmen,opponent_bitboard:u128) -> impl Fn(u32,u32,bool) -> LegalMove + 'a {
+		move |from,to,nari| {
+			let to_mask = 1 << (to + 1);
+
+			let (dx,dy) = to.square_to_point();
+
+			let o = match banmen {
+				&Banmen(ref kinds) => {
+					if opponent_bitboard & to_mask != 0 {
+						ObtainKind::try_from(kinds[dy as usize][dx as usize]).ok()
+					} else {
+						None
+					}
+				}
+			};
+
+			LegalMove::To(LegalMoveTo::new(from,to,nari,o))
+		}
+	}
+
+	/// 盤面上の位置と駒の種別を元に合法手を列挙してバッファに追加する
+	///
+	/// # Arguments
+	/// * `t` - 手を列挙したい手番
+	/// * `state` - 盤面の状態
+	/// * `x` - 左上を0,0とする移動元のx座標
+	/// * `y` - 左上を0,0とする移動元のy座標
+	/// * `kind` - 移動する駒の種類
+	/// * `mvs` - 手を追加するバッファ
+	///
+	/// 渡した引数の状態が不正な場合の動作は未定義（通常,Rule::legal_moves_allの内部から呼び出される）
+	pub fn legal_moves_with_point_and_kind_and_buffer(
+		t:Teban,state:&State,
+		x:u32,y:u32,kind:KomaKind,
+		mvs:&mut Vec<LegalMove>
+	) {
+		let from = x * 9 + y;
+
+		let (nari_mask,deny_move_mask) = match kind {
+			SFu | SKyou => (SENTE_NARI_MASK,DENY_MOVE_SENTE_FU_AND_KYOU_MASK),
+			SKei => (SENTE_NARI_MASK,DENY_MOVE_SENTE_KEI_MASK),
+			SGin | SHisha | SKaku => (SENTE_NARI_MASK,0),
+			GFu | GKyou => (GOTE_NARI_MASK,DENY_MOVE_GOTE_FU_AND_KYOU_MASK),
+			GKei => (GOTE_NARI_MASK,DENY_MOVE_GOTE_KEI_MASK),
+			GGin | GHisha | GKaku => (GOTE_NARI_MASK,0),
+			SKin | SOu | SFuN | SKyouN | SKeiN | SGinN | SHishaN | SKakuN => {
+				(0,0)
+			},
+			GKin | GOu | GFuN | GKyouN | GKeiN | GGinN | GHishaN | GKakuN => {
+				(0,0)
+			},
+			Blank => {
+				return;
+			}
+		};
+
+		let (self_bitboard,self_bitboard_for_repeat_move,opponent_bitboard) = if kind < GFu {
+			(state.part.sente_self_board,
+				state.part.sente_self_board,
+				unsafe { state.part.sente_opponent_board.merged_bitboard }
+			)
+		} else if kind < Blank {
+			(state.part.gote_self_board,
+				state.part.sente_opponent_board,
+				unsafe { state.part.sente_self_board.merged_bitboard }
+			)
+		} else {
+			return;
+		};
+
+		match kind {
+			SFu | SKei | SGin | SKin | SOu | SFuN | SKyouN | SKeiN | SGinN |
+			GFu | GKei | GGin | GKin | GOu | GFuN | GKyouN | GKeiN | GGinN => {
+				match t {
+					Teban::Sente if kind >= GFu => {
+						return;
+					},
+					Teban::Gote if kind < GFu => {
+						return;
+					},
+					_ => (),
+				}
+
+				Rule::legal_moves_once_with_point_and_kind_and_bitboard_and_buffer(
+					t,self_bitboard,from,kind,
+					nari_mask,deny_move_mask,
+					kind >= GFu && kind < Blank,
+					&Rule::default_moveto_builder(&state.banmen,opponent_bitboard),
+					mvs
+				);
+			},
+			SKyou if t == Teban::Sente => {
+				let bitboard = state.part.sente_self_board | state.part.sente_opponent_board;
+
+				Rule::legal_moves_sente_kyou_with_point_and_kind_and_bitboard_and_buffer(
+					self_bitboard_for_repeat_move,
+					bitboard,from,
+					nari_mask,deny_move_mask,
+					&Rule::default_moveto_builder(&state.banmen,opponent_bitboard),
+					mvs
+				);
+			}
+			SKaku | SKakuN if t == Teban::Sente => {
+				Rule::legal_moves_sente_kaku_with_point_and_kind_and_bitboard_and_buffer(
+					self_bitboard, self_bitboard_for_repeat_move,
+					state.part.diag_board,from,kind,
+					nari_mask,deny_move_mask,
+					&Rule::default_moveto_builder(&state.banmen,opponent_bitboard),
+					mvs
+				);
+			},
+			SHisha | SHishaN if t == Teban::Sente => {
+				let bitboard = state.part.sente_self_board | state.part.sente_opponent_board;
+
+				Rule::legal_moves_sente_hisha_with_point_and_kind_and_bitboard_and_buffer(
+					self_bitboard, self_bitboard_for_repeat_move,
+					bitboard, state.part.rotate_board,from,kind,
+					nari_mask,deny_move_mask,
+					&Rule::default_moveto_builder(&state.banmen,opponent_bitboard),
+					mvs
+				);
+			},
+			GKyou if t == Teban::Gote => {
+				let bitboard = state.part.sente_self_board | state.part.sente_opponent_board;
+
+				Rule::legal_moves_gote_kyou_with_point_and_kind_and_bitboard_and_buffer(
+					self_bitboard_for_repeat_move,
+					bitboard,from,
+					nari_mask,deny_move_mask,
+					&Rule::default_moveto_builder(&state.banmen,opponent_bitboard),
+					mvs
+				);
+			},
+			GKaku | GKakuN if t == Teban::Gote => {
+				Rule::legal_moves_gote_kaku_with_point_and_kind_and_bitboard_and_buffer(
+					self_bitboard, self_bitboard_for_repeat_move,
+					state.part.diag_board,from,kind,
+					nari_mask,deny_move_mask,
+					&Rule::default_moveto_builder(&state.banmen,opponent_bitboard),
+					mvs
+				);
+			},
+			GHisha | GHishaN if t == Teban::Gote => {
+				let bitboard = state.part.sente_self_board | state.part.sente_opponent_board;
+
+				Rule::legal_moves_gote_hisha_with_point_and_kind_and_bitboard_and_buffer(
+					self_bitboard, self_bitboard_for_repeat_move,
+					bitboard, state.part.rotate_board,from,kind,
+					nari_mask,deny_move_mask,
+					&Rule::default_moveto_builder(&state.banmen,opponent_bitboard),
+					mvs
+				)
+			},
+			_ => (),
+		}
+	}
+
+	/// 盤面上の位置を元に合法手を列挙して返す
+	///
+	/// # Arguments
+	/// * `t` - 手を列挙したい手番
+	/// * `state` - 盤面の状態
+	/// * `x` - 左上を0,0とする移動元のx座標
+	/// * `y` - 左上を0,0とする移動元のy座標
+	///
+	/// 渡した引数の状態が不正な場合の動作は未定義（通常,Rule::legal_moves_allの内部から呼び出される）
+	pub fn legal_moves_with_point(t:Teban,state:&State,x:u32,y:u32)
+		-> Vec<LegalMove> {
+		match &state.banmen {
+			&Banmen(ref kinds) => {
+				Rule::legal_moves_with_point_and_kind(t,state,x,y,kinds[y as usize][x as usize])
+			}
+		}
+	}
+
+	/// 盤面上の位置と駒の種別を元に合法手を列挙して返す
+	///
+	/// # Arguments
+	/// * `t` - 手を列挙したい手番
+	/// * `state` - 盤面の状態
+	/// * `src` - 移動元の位置
+	///
+	/// 渡した引数の状態が不正な場合の動作は未定義
+	pub fn legal_moves_with_src(t:Teban,state:&State,src:KomaSrcPosition)
+		-> Vec<LegalMove> {
+		match src {
+			KomaSrcPosition(x,y) => Rule::legal_moves_with_point(t, state, 9 - x, y - 1)
+		}
+	}
+
+	/// 盤面上の位置と駒の種別を元に合法手を列挙して返す
+	///
+	/// # Arguments
+	/// * `t` - 手を列挙したい手番
+	/// * `state` - 盤面の状態
+	/// * `dst` - 移動元の位置
+	///
+	/// 移動元の位置からさらに移動できる位置を取得するときに使う。
+	/// 渡した引数の状態が不正な場合の動作は未定義
+	pub fn legal_moves_with_dst_to(t:Teban,state:&State,dst:KomaDstToPosition)
+		-> Vec<LegalMove> {
+		match dst {
+			KomaDstToPosition(x,y,_) => Rule::legal_moves_with_point(t, state, 9 - x, y - 1)
+		}
+	}
+
+	/// 盤面上の位置と駒の種別を元に合法手を列挙して返す
+	///
+	/// # Arguments
+	/// * `t` - 手を列挙したい手番
+	/// * `state` - 盤面の状態
+	/// * `dst` - 移動元の位置
+	///
+	/// 移動元の位置からさらに移動できる位置を取得するときに使う。
+	/// 渡した引数の状態が不正な場合の動作は未定義
+	pub fn legal_moves_with_dst_put(t:Teban,state:&State,dst:KomaDstPutPosition)
+		-> Vec<LegalMove> {
+		match dst {
+			KomaDstPutPosition(x,y) => Rule::legal_moves_with_point(t, state, 9 - x, y - 1)
+		}
+	}
+
+	/// 手番と盤面の状態を元に合法手を生成して返す
+	///
+	/// # Arguments
+	/// * `t` - 手を列挙したい手番
+	/// * `state` - 盤面の状態
+	///
+	/// `State`の状態が不正な場合の動作は未定義
+	/// ```
+	/// use usiagent::rule::*;
+	/// use usiagent::shogi::*;
+	/// let state = State::new(BANMEN_START_POS.clone());
+	/// let mvs = Rule::legal_moves_from_banmen(Teban::Sente,&state);
+	/// assert!(mvs.len() > 0);
+	/// ```
+	pub fn legal_moves_from_banmen(t:Teban,state:&State)
+		-> Vec<LegalMove> {
+		let mut mvs:Vec<LegalMove> = Vec::new();
+
+		Rule::legal_moves_from_banmen_with_buffer(t,state,&mut mvs);
+
+		mvs
+	}
+
+	/// 手番と盤面の状態を元に合法手を生成してバッファに追加
+	///
+	/// # Arguments
+	/// * `t` - 手を列挙したい手番
+	/// * `state` - 盤面の状態
+	/// * `mvs` - 手を追加するバッファ
+	///
+	/// `State`の状態が不正な時の動作は未定義
+	/// # Examples
+	/// ```
+	/// use usiagent::rule::*;
+	/// use usiagent::shogi::*;
+	/// let mut mvs = Vec::new();
+	/// let state = State::new(BANMEN_START_POS.clone());
+	/// Rule::legal_moves_from_banmen_with_buffer(Teban::Sente,&state,&mut mvs);
+	/// assert!(mvs.len() > 0);
+	/// ```
+	pub fn legal_moves_from_banmen_with_buffer(t:Teban,state:&State,mvs:&mut Vec<LegalMove>) {
+		match &state.banmen {
+			&Banmen(ref kinds) => {
+				for y in 0..kinds.len() {
+					for x in 0..kinds[y].len() {
+						let (x,y) = match t {
+							Teban::Sente => (x,y),
+							Teban::Gote => (8-x,8-y),
+						};
+
+						Rule::legal_moves_with_point_and_kind_and_buffer(
+							t, state, x as u32, y as u32, kinds[y][x], mvs
+						);
+					}
+				}
+			}
+		}
+	}
+
+	/// 手番と盤面の状態と持ち駒を元に駒を置く合法手を生成して返す
+	///
+	/// # Arguments
+	/// * `t` - 手を列挙したい手番
+	/// * `mc` - 持ち駒
+	/// * `state` - 盤面の状態
+	///
+	/// `State`もしくは`MochigomaCollections`の状態が不正な時の動作は未定義
+	/// # Examples
+	/// ```
+	/// use usiagent::rule::*;
+	/// use usiagent::shogi::*;
+	/// let state = State::new(BANMEN_START_POS.clone());
+	/// let mvs = Rule::legal_moves_from_mochigoma(Teban::Sente,&MochigomaCollections::Empty,&state);
+	/// assert!(mvs.len() == 0);
+	/// ```
+	pub fn legal_moves_from_mochigoma(t:Teban,mc:&MochigomaCollections,state:&State)
+		-> Vec<LegalMove> {
+
+		let mut mvs:Vec<LegalMove> = Vec::new();
+
+		Rule::legal_moves_from_mochigoma_with_buffer(t,mc,state,&mut mvs);
+
+		mvs
+	}
+
+	/// 手番と盤面の状態と持ち駒を元に駒を置く合法手を生成してバッファに追加
+	///
+	/// * `t` - 手を列挙したい手番
+	/// * `mc` - 持ち駒
+	/// * `state` - 盤面の状態
+	/// * `mvs` - 手を追加するバッファ
+	/// `State`もしくは`MochigomaCollections`の状態が不正な時の動作は未定義
+	/// # Examples
+	/// ```
+	/// use usiagent::rule::*;
+	/// use usiagent::shogi::*;
+	/// let mut mvs = Vec::new();
+	/// let state = State::new(BANMEN_START_POS.clone());
+	/// Rule::legal_moves_from_mochigoma_with_buffer(Teban::Sente,&MochigomaCollections::Empty,&state,&mut mvs);
+	/// assert!(mvs.len() == 0);
+	/// ```
+	pub fn legal_moves_from_mochigoma_with_buffer(
+		t:Teban,mc:&MochigomaCollections,state:&State,mvs:&mut Vec<LegalMove>
+	) {
+		let mc = match mc {
+			&MochigomaCollections::Pair(ref ms, ref mg) => {
+				match t {
+					Teban::Sente => {
+						ms
+					},
+					Teban::Gote => {
+						mg
+					}
+				}
+			},
+			&MochigomaCollections::Empty => {
+				return;
+			}
+		};
+
+		for (m,count) in mc.iter() {
+			if count == 0 {
+				continue;
+			}
+
+			let (deny_move_bitboard,candidate_bitboard,fu_bitboard) = match t {
+				Teban::Sente => {
+					let deny_move_bitboard = match m {
+						MochigomaKind::Fu | MochigomaKind::Kyou => DENY_MOVE_SENTE_FU_AND_KYOU_MASK,
+						MochigomaKind::Kei => DENY_MOVE_SENTE_KEI_MASK,
+						_ => 0
+					};
+
+					let candidate_bitboard = {
+						state.part.sente_self_board | state.part.sente_opponent_board
+					};
+
+					let sente_fu_bitboard = unsafe {
+						state.part.sente_fu_board.merged_bitboard >> 1
+					};
+
+					(deny_move_bitboard,candidate_bitboard,sente_fu_bitboard)
+				},
+				Teban::Gote => {
+					let deny_move_bitboard = match m {
+						MochigomaKind::Fu | MochigomaKind::Kyou => DENY_MOVE_GOTE_FU_AND_KYOU_MASK,
+						MochigomaKind::Kei => DENY_MOVE_GOTE_KEI_MASK,
+						_ => 0
+					};
+
+					let candidate_bitboard = {
+						state.part.gote_self_board | state.part.gote_opponent_board
+					};
+
+					let gote_fu_bitboard = unsafe {
+						state.part.gote_fu_board.merged_bitboard >> 1
+					};
+
+					(deny_move_bitboard,candidate_bitboard,gote_fu_bitboard)
+				}
+			};
+
+			let mut candidate_bitboard = BitBoard {
+				merged_bitboard: unsafe { !candidate_bitboard.merged_bitboard & BANMEN_MASK }
+			};
+
+			loop {
+				let p = Rule::pop_lsb(&mut candidate_bitboard);
+
+				if p == -1 {
+					break;
+				}
+
+				let (x,p_mask) = if t == Teban::Sente {
+					(p / 9,1 << p)
+				} else {
+					((80 - p) / 9, 1 << (80 - p))
+				};
+
+				if deny_move_bitboard & p_mask != 0 {
+					continue;
+				}
+
+				if m == MochigomaKind::Fu && fu_bitboard & 0b111111111 << x * 9 != 0 {
+					continue;
+				}
+
+				if t == Teban::Sente {
+					mvs.push(LegalMove::Put(LegalMovePut::new(m,p as u32)));
+				} else {
+					mvs.push(LegalMove::Put(LegalMovePut::new(m,80 - p as u32)));
+				}
+			}
+		}
+	}
+
+	/// 手番と盤面の状態と持ち駒を元に合法手を生成して返す
+	///
+	/// # Arguments
+	/// * `t` - 手を列挙したい手番
+	/// * `state` - 盤面の状態
+	/// * `mc` - 持ち駒
+	///
+	/// `State`もしくは`MochigomaCollections`の状態が不正な時の動作は未定義
+	/// # Examples
+	/// ```
+	/// use usiagent::rule::*;
+	/// use usiagent::shogi::*;
+	/// let state = State::new(BANMEN_START_POS.clone());
+	/// let mvs = Rule::legal_moves_all(Teban::Sente,&state,&MochigomaCollections::Empty);
+	/// assert!(mvs.len() > 0);
+	/// ```
+	pub fn legal_moves_all(t:Teban,state:&State,mc:&MochigomaCollections)
+		-> Vec<LegalMove> {
+		let mut mvs:Vec<LegalMove> = Vec::new();
+
+		Rule::legal_moves_from_banmen_with_buffer(t, state, &mut mvs);
+		Rule::legal_moves_from_mochigoma_with_buffer(t, mc, state, &mut mvs);
+		mvs
+	}
+
+	/// 王を取る手のうち一マスだけ駒を動かす手を返す
+	///
+	/// # Arguments
+	/// * `teban` - 手を列挙したい手番
+	/// * `self_occupied` - 手番側から見た手番側の駒の配置を表すビットボード。(後手の場合は上下逆さになっている)
+	/// * `opponent_ou_bitboard` - 手番側から見た相手の王の配置を表すビットボード。(後手の場合は上下逆さになっている)
+	/// * `from` - 盤面の左上を0,0とし、x * 9 + yで表される移動元の駒の位置
+	/// * `kind` - 移動する駒の種類
+	///
+	/// 渡した引数の状態が不正な場合の動作は未定義（通常,Rule::win_only_movesの内部から呼び出される）
+	pub fn win_only_move_once_with_point_and_kind_and_bitboard(
+		teban:Teban,self_occupied:BitBoard,opponent_ou_bitboard:BitBoard,from:u32,kind:KomaKind
+	) -> Option<Square> {
+		let board = Rule::gen_candidate_bits(teban, self_occupied, from, kind);
+
+		let opponent_ou_bitboard = unsafe {
+			opponent_ou_bitboard.merged_bitboard
+		};
+
+		if opponent_ou_bitboard & unsafe { board.merged_bitboard } != 0 {
+			let mut board = BitBoard { merged_bitboard: opponent_ou_bitboard };
+			let p = Rule::pop_lsb(&mut board);
+
+			Some(p)
+		} else {
+			None
+		}
+	}
+
+	/// 先手の角を動かす手で王を取れる手を返す
+	///
+	/// # Arguments
+	/// * `self_occupied` - 先手側から見た先手側の駒の配置を表すビットボード。
+	/// * `opponent_ou_bitboard` - 先手側から見た相手の王の配置を表すビットボード。
+	/// * `diag_bitboard` - 角の合法手を列挙するためのrotate bitboard
+	/// * `from` - 盤面の左上を0,0とし、x * 9 + yで表される移動元の駒の位置
+	/// * `kind` - 駒の種類
+	///
+	/// 渡した引数の状態が不正な場合の動作は未定義（通常,Rule::win_only_movesの内部から呼び出される）
+	pub fn win_only_move_sente_kaku_with_point_and_kind_and_bitboard(
+		self_occupied:BitBoard,
+		opponent_ou_bitboard:BitBoard,
+		diag_bitboard:BitBoard,
+		from:u32,kind:KomaKind
+	) -> Option<Square> {
+		let opponent_ou_bitboard_raw = unsafe {
+			opponent_ou_bitboard.merged_bitboard
+		};
+
+		let board = unsafe {
+			*diag_bitboard.bitboard.get_unchecked(0)
+		};
+
+		let count = Rule::calc_to_left_top_move_count_of_kaku(board, from);
+
+		if count > 0 {
+			let p = from - 10 * count;
+
+			if opponent_ou_bitboard_raw & (1 << (p + 1)) != 0 {
+				return Some(p as Square);
+			}
+		}
+
+		let board = unsafe {
+			*diag_bitboard.bitboard.get_unchecked(1)
+		};
+
+		let count = Rule::calc_to_right_top_move_count_of_kaku(board, from);
+
+		if count > 0 {
+			let p = from + 8 * count;
+
+			if opponent_ou_bitboard_raw & (1 << (p + 1)) != 0 {
+				return Some(p as Square);
+			}
+		}
+
+		let board = unsafe {
+			*diag_bitboard.bitboard.get_unchecked(1)
+		};
+
+		let count = Rule::calc_to_left_bottom_move_count_of_kaku(board, from);
+
+		if count > 0 {
+			let p = from - 8 * count;
+
+			if opponent_ou_bitboard_raw & (1 << (p + 1)) != 0 {
+				return Some(p as Square);
+			}
+		}
+
+		let board = unsafe {
+			*diag_bitboard.bitboard.get_unchecked(0)
+		};
+
+		let count = Rule::calc_to_right_bottom_move_count_of_kaku(board, from);
+
+		if count > 0 {
+			let p = from + 10 * count;
+
+			if opponent_ou_bitboard_raw & (1 << (p + 1)) != 0 {
+				return Some(p as Square);
+			}
+		}
+
+		if kind == SKakuN {
+			Rule::win_only_move_once_with_point_and_kind_and_bitboard(
+				Teban::Sente,self_occupied,opponent_ou_bitboard,from,kind
+			)
+		} else {
+			None
+		}
+	}
+
+	/// 後手の角を動かす手で王を取れる手を返す
+	///
+	/// # Arguments
+	/// * `self_occupied` - 後手側から見た後手側の駒の配置を表すビットボード。(先手と上下逆さになっている)
+	/// * `opponent_ou_bitboard` - 後手側から見た相手の王の配置を表すビットボード。
+	/// * `diag_bitboard` - 角の合法手を列挙するためのrotate bitboard
+	/// * `from` - 盤面の左上を0,0とし、x * 9 + yで表される移動元の駒の位置
+	/// * `kind` - 駒の種類
+	///
+	/// 渡した引数の状態が不正な場合の動作は未定義（通常,Rule::win_only_movesの内部から呼び出される）
+	pub fn win_only_move_gote_kaku_with_point_and_kind_and_bitboard(
+		self_occupied:BitBoard,
+		opponent_ou_bitboard:BitBoard,
+		diag_bitboard:BitBoard,
+		from:u32,kind:KomaKind
+	) -> Option<Square> {
+		let opponent_ou_bitboard_raw = unsafe {
+			opponent_ou_bitboard.merged_bitboard
+		};
+
+		let board = unsafe {
+			*diag_bitboard.bitboard.get_unchecked(0)
+		};
+
+		let count = Rule::calc_to_right_bottom_move_count_of_kaku(board, from);
+
+		if count > 0 {
+			let p = from + 10 * count;
+
+			if opponent_ou_bitboard_raw & (1 << (80 - p + 1)) != 0 {
+				return Some(p as Square);
+			}
+		}
+
+		let board = unsafe {
+			*diag_bitboard.bitboard.get_unchecked(1)
+		};
+
+		let count = Rule::calc_to_left_bottom_move_count_of_kaku(board, from);
+
+		if count > 0 {
+			let p = from - 8 * count;
+
+			if opponent_ou_bitboard_raw & (1 << (80 - p + 1)) != 0 {
+				return Some(p as Square);
+			}
+		}
+
+		let board = unsafe {
+			*diag_bitboard.bitboard.get_unchecked(1)
+		};
+
+		let count = Rule::calc_to_right_top_move_count_of_kaku(board, from);
+
+		if count > 0 {
+			let p = from + 8 * count;
+
+			if opponent_ou_bitboard_raw & (1 << (80 - p + 1)) != 0 {
+				return Some(p as Square);
+			}
+		}
+
+		let board = unsafe {
+			*diag_bitboard.bitboard.get_unchecked(0)
+		};
+
+		let count = Rule::calc_to_left_top_move_count_of_kaku(board, from);
+
+		if count > 0 {
+			let p = from - 10 * count;
+
+			if opponent_ou_bitboard_raw & (1 << (80 - p + 1)) != 0 {
+				return Some(p as Square);
+			}
+		}
+
+		if kind == GKakuN {
+			Rule::win_only_move_once_with_point_and_kind_and_bitboard(
+				Teban::Gote,self_occupied,opponent_ou_bitboard,from,kind
+			)
+		} else {
+			None
+		}
+	}
+
+	/// 先手の飛車を動かす手で王を取れる手を返す
+	///
+	/// # Arguments
+	/// * `self_occupied` - 先手側から見た先手側の駒の配置を表すビットボード。
+	/// * `opponent_ou_bitboard` - 先手側から見た相手の王の配置を表すビットボード。
+	/// * `bitboard` - 縦移動の合法手を列挙するために用いるビットボード。先手視点になっている。
+	/// * `rotate_bitboard` - 横移動の合法手を列挙するために用いるビットボード。先手視点になっている。
+	/// * `from` - 盤面の左上を0,0とし、x * 9 + yで表される移動元の駒の位置
+	/// * `kind` - 駒の種類
+	///
+	/// 渡した引数の状態が不正な場合の動作は未定義（通常,Rule::win_only_movesの内部から呼び出される）
+	pub fn win_only_move_sente_hisha_with_point_and_kind_and_bitboard(
+		self_occupied:BitBoard,
+		opponent_ou_bitboard:BitBoard,
+		bitboard:BitBoard,
+		rotate_bitboard:BitBoard,
+		from:u32,kind:KomaKind
+	) -> Option<Square> {
+		let opponent_ou_bitboard_raw = unsafe {
+			opponent_ou_bitboard.merged_bitboard
+		};
+
+		let (x,y) = from.square_to_point();
+
+		let count = Rule::calc_to_top_move_count_of_hisha(bitboard,x,y);
+
+		if count > 0 {
+			let p = from - count;
+
+			if opponent_ou_bitboard_raw & (1 << (p + 1)) != 0 {
+				return Some(p as Square);
+			}
+		}
+
+		let count = Rule::calc_to_bottom_move_count_of_hisha(bitboard,x,y);
+
+		if count > 0 {
+			let p = from + count;
+
+			if opponent_ou_bitboard_raw & (1 << (p + 1)) != 0 {
+				return Some(p as Square);
+			}
+		}
+
+		let count = Rule::calc_to_left_move_count_of_hisha(rotate_bitboard,x,y);
+
+		if count > 0 {
+			let p = from - 9 * count;
+
+			if opponent_ou_bitboard_raw & (1 << (p + 1)) != 0 {
+				return Some(p as Square);
+			}
+		}
+
+		let count = Rule::calc_to_right_move_count_of_hisha(rotate_bitboard,x,y);
+
+		if count > 0 {
+			let p = from + 9 * count;
+
+			if opponent_ou_bitboard_raw & (1 << (p + 1)) != 0 {
+				return Some(p as Square);
+			}
+		}
+
+		if kind == SHishaN {
+			Rule::win_only_move_once_with_point_and_kind_and_bitboard(
+				Teban::Sente,self_occupied,opponent_ou_bitboard,from,kind
+			)
+		} else {
+			None
+		}
+	}
+
+	/// 後手の飛車を動かす手で王を取れる手を返す
+	///
+	/// # Arguments
+	/// * `self_occupied` - 後手側から見た後手側の駒の配置を表すビットボード。
+	/// * `opponent_ou_bitboard` - 後手側から見た相手の王の配置を表すビットボード。
+	/// * `bitboard` - 縦移動の合法手を列挙するために用いるビットボード。先手視点になっている。
+	/// * `rotate_bitboard` - 横移動の合法手を列挙するために用いるビットボード。先手視点になっている。
+	/// * `from` - 盤面の左上を0,0とし、x * 9 + yで表される移動元の駒の位置
+	/// * `kind` - 駒の種類
+	///
+	/// 渡した引数の状態が不正な場合の動作は未定義（通常,Rule::win_only_movesの内部から呼び出される）
+	pub fn win_only_move_gote_hisha_with_point_and_kind_and_bitboard(
+		self_occupied:BitBoard,
+		opponent_ou_bitboard:BitBoard,
+		bitboard:BitBoard,
+		rotate_bitboard:BitBoard,
+		from:u32,kind:KomaKind
+	) -> Option<Square> {
+		let opponent_ou_bitboard_raw = unsafe {
+			opponent_ou_bitboard.merged_bitboard
+		};
+
+		let (x,y) = from.square_to_point();
+
+		let count = Rule::calc_to_bottom_move_count_of_hisha(bitboard,x,y);
+
+		if count > 0 {
+			let p = from + count;
+
+			if opponent_ou_bitboard_raw & (1 << (80 - p + 1)) != 0 {
+				return Some(p as Square);
+			}
+		}
+
+		let count = Rule::calc_to_top_move_count_of_hisha(bitboard,x,y);
+
+		if count > 0 {
+			let p = from - count;
+
+			if opponent_ou_bitboard_raw & (1 << (80 - p + 1)) != 0 {
+				return Some(p as Square);
+			}
+		}
+
+		let count = Rule::calc_to_right_move_count_of_hisha(rotate_bitboard,x,y);
+
+		if count > 0 {
+			let p = from + 9 * count;
+
+			if opponent_ou_bitboard_raw & (1 << (80 - p + 1)) != 0 {
+				return Some(p as Square);
+			}
+		}
+
+		let count = Rule::calc_to_left_move_count_of_hisha(rotate_bitboard,x,y);
+
+		if count > 0 {
+			let p = from - 9 * count;
+
+			if opponent_ou_bitboard_raw & (1 << (80 - p + 1)) != 0 {
+				return Some(p as Square);
+			}
+		}
+
+		if kind == GHishaN {
+			Rule::win_only_move_once_with_point_and_kind_and_bitboard(
+				Teban::Gote,self_occupied,opponent_ou_bitboard,from,kind
+			)
+		} else {
+			None
+		}
+	}
+
+	/// 先手の香車を動かす手で王を取れる手を返す
+	///
+	/// # Arguments
+	/// * `opponent_ou_bitboard` - 先手側から見た相手の王の配置を表すビットボード。
+	/// * `bitboard` - 合法手を列挙するために用いるビットボード。先手視点になっている。
+	/// * `from` - 盤面の左上を0,0とし、x * 9 + yで表される移動元の駒の位置
+	///
+	/// 渡した引数の状態が不正な場合の動作は未定義（通常,Rule::win_only_movesの内部から呼び出される）
+	pub fn win_only_move_sente_kyou_with_point_and_kind_and_bitboard(
+		_:BitBoard,opponent_ou_bitboard:BitBoard,bitboard:BitBoard,from:u32
+	) -> Option<Square> {
+		let opponent_ou_bitboard = unsafe {
+			opponent_ou_bitboard.merged_bitboard
+		};
+
+		let (x,y) = from.square_to_point();
+
+		let count = Rule::calc_forward_move_repeat_count(bitboard,x,y);
+
+		if count > 0 {
+			let p = from - count;
+
+			if opponent_ou_bitboard & (1 << (p + 1)) != 0 {
+				return Some(p as Square);
+			}
+		}
+
+		None
+	}
+
+	/// 後手の香車を動かす手で王を取れる手を返す
+	///
+	/// # Arguments
+	/// * `opponent_ou_bitboard` - 後手側から見た相手の王の配置を表すビットボード。
+	/// * `bitboard` - 合法手を列挙するために用いるビットボード。先手視点になっている。
+	/// * `from` - 盤面の左上を0,0とし、x * 9 + yで表される移動元の駒の位置
+	///
+	/// 渡した引数の状態が不正な場合の動作は未定義（通常,Rule::win_only_movesの内部から呼び出される）
+	pub fn win_only_move_gote_kyou_with_point_and_kind_and_bitboard(
+		_:BitBoard,opponent_ou_bitboard:BitBoard,bitboard:BitBoard,from:u32
+	) -> Option<Square> {
+		let opponent_ou_bitboard = unsafe {
+			opponent_ou_bitboard.merged_bitboard
+		};
+
+		let (x,y) = from.square_to_point();
+
+		let count = Rule::calc_back_move_repeat_count(bitboard,x,y);
+
+		if count > 0 {
+			let p = from + count;
+
+			if opponent_ou_bitboard & (1 << (80 - p + 1)) != 0 {
+				return Some(p as Square);
+			}
+		}
+
+		None
+	}
+
+	/// 王を取れる手のうち一マスだけ駒を動かす合法手を列挙して返す
+	///
+	/// # Arguments
+	/// * `t` - 手を列挙したい手番
+	/// * `state` - 盤面の状態
+	/// * `x` - 盤面左上を0,0とする移動元のx座標
+	/// * `y` - 盤面左上を0,0とする移動元のy座標
+	/// * `kind` - 駒の種類
+	///
+	/// 渡した引数の状態が不正な場合の動作は未定義（通常,Rule::win_only_movesの内部から呼び出される）
+	pub fn win_only_moves_with_point_and_kind(
+		t:Teban,state:&State,x:u32,y:u32,kind:KomaKind
+	) -> Vec<LegalMove> {
+		let mut mvs:Vec<LegalMove> = Vec::new();
+		Rule::win_only_moves_with_point_and_kind_and_buffer(t, state, x, y, kind, &mut mvs);
+		mvs
+	}
+
+	/// 王を取れる手のうち一マスだけ駒を動かす合法手を列挙してバッファに追加する
+	///
+	/// # Arguments
+	/// * `t` - 手を列挙したい手番
+	/// * `state` - 盤面の状態
+	/// * `x` - 盤面左上を0,0とする移動元のx座標
+	/// * `y` - 盤面左上を0,0とする移動元のy座標
+	/// * `kind` - 駒の種類
+	/// * `mvs` - 手を追加するバッファ
+	///
+	/// 渡した引数の状態が不正な場合の動作は未定義（通常,Rule::win_only_movesの内部から呼び出される）
+	pub fn win_only_moves_with_point_and_kind_and_buffer(
+		t:Teban,state:&State,x:u32,y:u32,kind:KomaKind,mvs:&mut Vec<LegalMove>
+	) {
+		let from = x * 9 + y;
+
+		let (nari_mask,deny_move_mask) = match kind {
+			SFu | SKyou => (SENTE_NARI_MASK,DENY_MOVE_SENTE_FU_AND_KYOU_MASK),
+			SKei => (SENTE_NARI_MASK,DENY_MOVE_SENTE_KEI_MASK),
+			SGin | SHisha | SKaku => (SENTE_NARI_MASK,0),
+			GFu | GKyou => (GOTE_NARI_MASK,DENY_MOVE_GOTE_FU_AND_KYOU_MASK),
+			GKei => (GOTE_NARI_MASK,DENY_MOVE_GOTE_KEI_MASK),
+			GGin | GHisha | GKaku => (GOTE_NARI_MASK,0),
+			SKin | SOu | SFuN | SKyouN | SKeiN | SGinN | SHishaN | SKakuN |
+			GKin | GOu | GFuN | GKyouN | GKeiN | GGinN | GHishaN | GKakuN => {
+				(0,0)
+			},
+			Blank => {
+				return;
+			}
+		};
+
+		let (self_bitboard,ou_position_board) = if kind < GFu {
+			(state.part.sente_self_board,state.part.sente_opponent_ou_position_board)
+		} else if kind < Blank {
+			(state.part.gote_self_board,state.part.gote_opponent_ou_position_board)
+		} else {
+			return;
+		};
+
+		match kind {
+			SFu | SKei | SGin | SKin | SOu | SFuN | SKyouN | SKeiN | SGinN |
+			GFu | GKei | GGin | GKin | GOu | GFuN | GKyouN | GKeiN | GGinN => {
+				match t {
+					Teban::Sente if kind >= GFu => {
+						return;
+					},
+					Teban::Gote if kind < GFu => {
+						return;
+					},
+					_ => (),
+				}
+
+				if let Some(p) = Rule::win_only_move_once_with_point_and_kind_and_bitboard(
+					t,self_bitboard,ou_position_board,from,kind
+				) {
+					Rule::append_win_only_move(p,from,kind,nari_mask,deny_move_mask,t == Teban::Gote, mvs);
+				}
+			},
+			SKyou if t == Teban::Sente => {
+				let bitboard = state.part.sente_self_board | state.part.sente_opponent_board;
+
+				if let Some(p) = Rule::win_only_move_sente_kyou_with_point_and_kind_and_bitboard(
+					self_bitboard, ou_position_board, bitboard, from
+				) {
+					Rule::append_win_only_move(p,from,kind,nari_mask,deny_move_mask,false, mvs);
+				}
+			}
+			SKaku | SKakuN if t == Teban::Sente => {
+				if let Some(p) = Rule::win_only_move_sente_kaku_with_point_and_kind_and_bitboard(
+					self_bitboard, ou_position_board,
+					state.part.diag_board, from, kind
+				) {
+					Rule::append_win_only_move(p,from,kind,nari_mask,deny_move_mask,false, mvs);
+				}
+			},
+			SHisha | SHishaN if t == Teban::Sente => {
+				let bitboard = state.part.sente_self_board | state.part.sente_opponent_board;
+
+				if let Some(p) = Rule::win_only_move_sente_hisha_with_point_and_kind_and_bitboard(
+					self_bitboard,
+					ou_position_board,
+					bitboard, state.part.rotate_board, from, kind
+				) {
+					Rule::append_win_only_move(p,from,kind,nari_mask,deny_move_mask,false, mvs);
+				}
+			},
+			GKyou if t == Teban::Gote => {
+				let bitboard = state.part.sente_self_board | state.part.sente_opponent_board;
+
+				if let Some(p) = Rule::win_only_move_gote_kyou_with_point_and_kind_and_bitboard(
+					self_bitboard, ou_position_board, bitboard, from
+				) {
+					Rule::append_win_only_move(p,from,kind,nari_mask,deny_move_mask,false, mvs);
+				}
+			},
+			GKaku | GKakuN if t == Teban::Gote => {
+				if let Some(p) = Rule::win_only_move_gote_kaku_with_point_and_kind_and_bitboard(
+					self_bitboard,
+					ou_position_board,
+					state.part.diag_board, from, kind
+				) {
+					Rule::append_win_only_move(p,from,kind,nari_mask,deny_move_mask,false, mvs);
+				}
+			},
+			GHisha | GHishaN if t == Teban::Gote => {
+				let bitboard = state.part.sente_self_board | state.part.sente_opponent_board;
+
+				if let Some(p) = Rule::win_only_move_gote_hisha_with_point_and_kind_and_bitboard(
+					self_bitboard,
+					ou_position_board,
+					bitboard, state.part.rotate_board, from, kind
+				) {
+					Rule::append_win_only_move(p,from,kind,nari_mask,deny_move_mask,false, mvs);
+				}
+			},
+			_ => (),
+		}
+	}
+
+	/// 盤面上の位置を元に王を取れる合法手のみを列挙して返す
+	///
+	/// # Arguments
+	/// * `t` - 手を列挙したい手番
+	/// * `state` - 盤面の状態
+	/// * `x` - 盤面左上を0,0とする移動元のx座標
+	/// * `y` - 盤面左上を0,0とする移動元のy座標
+	///
+	/// 渡した引数の状態が不正な場合の動作は未定義（通常,Rule::win_only_movesの内部から呼び出される）
+	pub fn win_only_moves_with_point(t:Teban,state:&State,x:u32,y:u32)
+		-> Vec<LegalMove> {
+		match &state.banmen {
+			&Banmen(ref kinds) => {
+				Rule::win_only_moves_with_point_and_kind(t,state,x,y,kinds[y as usize][x as usize])
+			}
+		}
+	}
+
+	/// 盤面上の位置を元に王を取れる合法手のみを列挙して返す
+	///
+	/// # Arguments
+	/// * `t` - 手を列挙したい手番
+	/// * `state` - 盤面の状態
+	/// * `src` - 移動元の位置
+	///
+	/// 渡した引数の状態が不正な場合の動作は未定義
+	pub fn win_only_moves_with_src(t:Teban,state:&State,src:KomaSrcPosition)
+		-> Vec<LegalMove> {
+		match src {
+			KomaSrcPosition(x,y) => Rule::win_only_moves_with_point(t,state, 9 - x, y - 1)
+		}
+	}
+
+	/// 盤面上の位置を元に王を取れる合法手のみを列挙して返す
+	///
+	/// # Arguments
+	/// * `t` - 手を列挙したい手番
+	/// * `state` - 盤面の状態
+	/// * `dst` - 移動元の位置
+	///
+	/// 移動元の位置からさらに移動できる位置を取得するときに使う。
+	pub fn win_only_moves_with_dst_to(t:Teban,state:&State,dst:KomaDstToPosition)
+		-> Vec<LegalMove> {
+		match dst {
+			KomaDstToPosition(x,y,_) => Rule::win_only_moves_with_point(t, state, 9 - x, y - 1)
+		}
+	}
+
+	/// 盤面上の位置を元に王を取れる合法手のみを列挙して返す
+	///
+	/// # Arguments
+	/// * `t` - 手を列挙したい手番
+	/// * `state` - 盤面の状態
+	/// * `dst` - 移動元の位置
+	///
+	/// 移動元の位置からさらに移動できる位置を取得するときに使う。
+	pub fn win_only_moves_with_dst_put(t:Teban,state:&State,dst:KomaDstPutPosition)
+		-> Vec<LegalMove> {
+		match dst {
+			KomaDstPutPosition(x,y) => Rule::win_only_moves_with_point(t, state, 9 - x, y - 1)
+		}
+	}
+
+	/// 手番と盤面の状態を元に王を取れる合法手のみを生成して返す
+	///
+	/// # Arguments
+	/// * `t` - 手を列挙したい手番
+	/// * `state` - 盤面の状態
+	///
+	/// `State`の状態が不正な時の動作は未定義
+	/// # Examples
+	/// ```
+	/// use usiagent::rule::*;
+	/// use usiagent::shogi::*;
+	/// let state = State::new(BANMEN_START_POS.clone());
+	/// let mvs = Rule::win_only_moves(Teban::Sente,&state);
+	/// assert!(mvs.len() == 0);
+	/// ```
+	pub fn win_only_moves(t:Teban,state:&State)
+		-> Vec<LegalMove> {
+		let mut mvs:Vec<LegalMove> = Vec::new();
+
+		match &state.banmen {
+			&Banmen(ref kinds) => {
+				for y in 0..kinds.len() {
+					for x in 0..kinds[y].len() {
+						let (x,y) = match t {
+							Teban::Sente => (x,y),
+							Teban::Gote => (8 - x, 8 - y),
+						};
+						Rule::win_only_moves_with_point_and_kind_and_buffer(
+							t, state, x as u32, y as u32, kinds[y as usize][x as usize], &mut mvs
+						);
+					}
+				}
+			}
+		}
+		mvs
+	}
+
+	/// 盤面上の位置を元に王を取れる手か王手の合法手のみを列挙して返す
+	///
+	/// # Arguments
+	/// * `t` - 手を列挙したい手番
+	/// * `state` - 盤面の状態
+	/// * `mc` - 持ち駒
+	/// * `x` - 左上を0,0とする移動元のx座標
+	/// * `y` - 左上を0,0とする移動元のy座標
+	///
+	/// 渡した引数の状態が不正な場合の動作は未定義（通常,Rule::oute_only_moves_allの内部から呼び出される）
+	pub fn oute_only_moves_with_point(
+		t:Teban,state:&State,mc:&MochigomaCollections,x:u32,y:u32
+	) -> Vec<LegalMove> {
+		let mvs = Rule::win_only_moves_with_point(t,state,x,y);
+
+		if mvs.len() > 0 {
+			return mvs;
+		}
+
+		let kind = match &state.banmen {
+			&Banmen(ref kinds) => kinds[y as usize][x as usize]
+		};
+
+		Rule::legal_moves_with_point(t, state, x, y)
+			.into_iter().filter(|mv| {
+				let mv = mv.to_applied_move();
+				match mv {
+					AppliedMove::To(m) => {
+						let ps = Rule::apply_move_to_partial_state_none_check(state, t, mc, mv);
+
+						let kind = if m.is_nari() {
+							kind.to_nari()
+						} else {
+							kind
+						};
+
+						if Rule::is_mate_with_partial_state_and_from_and_kind(t, &ps, m.dst(), kind) {
+							return true;
+						}
+
+						if Rule::is_mate_with_partial_state_repeat_move_kinds(t, &ps) {
+							return true;
+						}
+
+						false
+					},
+					_ => unreachable!(),
+				}
+			}).collect::<Vec<LegalMove>>()
+	}
+
+	/// 手番と盤面の状態と持ち駒を元に王を取れる手か王手の盤面上の駒を動かす合法手のみを生成して返す
+	///
+	/// # Arguments
+	/// * `t` - 手を列挙したい手番
+	/// * `state` - 盤面の状態
+	/// * `mc` - 持ち駒
+	///
+	/// `State`もしくは`MochigomaCollections`の状態が不正な時の動作は未定義（通常,Rule::oute_only_moves_allの内部から呼び出される）
+	/// # Examples
+	/// ```
+	/// use usiagent::rule::*;
+	/// use usiagent::shogi::*;
+	/// let state = State::new(BANMEN_START_POS.clone());
+	/// let mvs = Rule::oute_only_moves_from_banmen(Teban::Sente,&state,&MochigomaCollections::Empty);
+	/// assert!(mvs.len() == 0);
+	/// ```
+	pub fn oute_only_moves_from_banmen(t:Teban,state:&State,mc:&MochigomaCollections)
+		-> Vec<LegalMove> {
+		let mvs = Rule::win_only_moves(t,state);
+
+		if mvs.len() > 0 {
+			return mvs;
+		}
+
+		Rule::legal_moves_from_banmen(t, state)
+			.into_iter().filter(|mv| {
+				let mv = mv.to_applied_move();
+				match mv {
+					AppliedMove::To(m) => {
+						let from = m.src();
+						let (x,y) = from.square_to_point();
+
+						let kind = match &state.banmen {
+							&Banmen(ref kinds) => kinds[y as usize][x as usize]
+						};
+
+						let kind = if m.is_nari() {
+							kind.to_nari()
+						} else {
+							kind
+						};
+
+						let ps = Rule::apply_move_to_partial_state_none_check(state, t, mc, mv);
+
+						if Rule::is_mate_with_partial_state_and_from_and_kind(t, &ps, m.dst(), kind) {
+							return true;
+						}
+
+						if Rule::is_mate_with_partial_state_repeat_move_kinds(t, &ps) {
+							return true;
+						}
+
+						false
+					},
+					_ => unreachable!(),
+				}
+			}).collect::<Vec<LegalMove>>()
+	}
+
+	/// 手番と盤面の状態と持ち駒を元に駒を置く王手の合法手のみを生成して返す
+	///
+	/// # Arguments
+	/// * `t` - 手を列挙したい手番
+	/// * `mc` - 持ち駒
+	/// * `state` - 盤面の状態
+	///
+	/// `State`もしくは`MochigomaCollections`の状態が不正な時の動作は未定義（通常,Rule::oute_only_moves_allの内部から呼び出される）
+	/// # Examples
+	/// ```
+	/// use usiagent::rule::*;
+	/// use usiagent::shogi::*;
+	/// let state = State::new(BANMEN_START_POS.clone());
+	/// let mvs = Rule::oute_only_moves_from_mochigoma(Teban::Sente,&MochigomaCollections::Empty,&state);
+	/// assert!(mvs.len() == 0);
+	/// ```
+	pub fn oute_only_moves_from_mochigoma(t:Teban,mc:&MochigomaCollections,state:&State) -> Vec<LegalMove> {
+		Rule::legal_moves_from_mochigoma(t, mc, state)
+			.into_iter().filter(|mv| {
+				let mv = mv.to_applied_move();
+				match mv {
+					AppliedMove::Put(m) => {
+						let ps = Rule::apply_move_to_partial_state_none_check(state, t, mc, mv);
+
+						if Rule::is_mate_with_partial_state_and_from_and_kind(
+							t, &ps, m.dst(), KomaKind::from((t,m.kind()))
+						) {
+							return true;
+						}
+
+						if Rule::is_mate_with_partial_state_repeat_move_kinds(t, &ps) {
+							return true;
+						}
+
+						false
+					},
+					_ => unreachable!()
+				}
+			}).collect::<Vec<LegalMove>>()
+	}
+
+	/// 手番と盤面の状態と持ち駒を元に王を取れる手か王手の合法手のみを生成して返す
+	///
+	/// # Arguments
+	/// * `t` - 手を列挙したい手番
+	/// * `state` - 盤面の状態
+	/// * `mc` - 持ち駒
+	///
+	/// `State`もしくは`MochigomaCollections`の状態が不正な時の動作は未定義
+	/// # Examples
+	/// ```
+	/// use usiagent::rule::*;
+	/// use usiagent::shogi::*;
+	/// let state = State::new(BANMEN_START_POS.clone());
+	/// let mvs = Rule::oute_only_moves_all(Teban::Sente,&state,&MochigomaCollections::Empty);
+	/// assert!(mvs.len() == 0);
+	/// ```
+	pub fn oute_only_moves_all(t:Teban,state:&State,mc:&MochigomaCollections)
+		-> Vec<LegalMove> {
+		let mvs = Rule::win_only_moves(t,state);
+
+		if mvs.len() > 0 {
+			return mvs;
+		}
+
+		Rule::legal_moves_all(t, state, mc)
+			.into_iter().filter(|mv| {
+				let mv = mv.to_applied_move();
+				let (kind,dst) = match mv {
+					AppliedMove::To(m) => {
+						let from = m.src();
+						let (x,y) = from.square_to_point();
+
+						let kind = match &state.banmen {
+							&Banmen(ref kinds) => kinds[y as usize][x as usize]
+						};
+
+
+						let kind = if m.is_nari() {
+							kind.to_nari()
+						} else {
+							kind
+						};
+
+						(kind,m.dst())
+					},
+					AppliedMove::Put(m) => {
+						(KomaKind::from((t,m.kind())),m.dst())
+					}
+				};
+
+				let ps = Rule::apply_move_to_partial_state_none_check(state, t, mc, mv);
+
+				if Rule::is_mate_with_partial_state_and_from_and_kind(t, &ps, dst, kind) {
+					return true;
+				}
+
+				if Rule::is_mate_with_partial_state_repeat_move_kinds(t, &ps) {
+					return true;
+				}
+
+				false
+			}).collect::<Vec<LegalMove>>()
+	}
+
+	/// 手番と盤面の状態と持ち駒を元に王手に応ずる合法手のみを生成して返す
+	///
+	/// # Arguments
+	/// * `t` - 手を列挙したい手番
+	/// * `state` - 盤面の状態
+	/// * `mc` - 持ち駒
+	///
+	/// `State`もしくは`MochigomaCollections`の状態が不正な時の動作は未定義
+	/// 王手がかかってない状態で呼ばれると手を適用した結果相手に王を取られない手が列挙される
+	/// # Examples
+	/// ```
+	/// use usiagent::rule::*;
+	/// use usiagent::shogi::*;
+	/// let state = State::new(BANMEN_START_POS.clone());
+	/// let mvs = Rule::respond_oute_only_moves_all(Teban::Sente,&state,&MochigomaCollections::Empty);
+	/// assert!(mvs.len() > 0);
+	/// ```
+	pub fn respond_oute_only_moves_all(t:Teban,state:&State,mc:&MochigomaCollections)
+		-> Vec<LegalMove> {
+		Rule::legal_moves_all(t, state, mc)
+			.into_iter().filter(|mv| {
+				match *mv {
+					LegalMove::To(m) if m.obtained() == Some(ObtainKind::Ou) => true,
+					mv => {
+						let mv = mv.to_applied_move();
+						let ps = Rule::apply_move_to_partial_state_none_check(state, t, mc, mv);
+						!Rule::is_mate_with_partial_state_and_old_banmen_and_opponent_move(
+							t.opposite(),&state.banmen,&ps,mv
+						)
+					}
+				}
+			}).collect::<Vec<LegalMove>>()
+	}
+
+	/// 盤面の状態を管理するビットボードを手を適用した状態に更新して返す
+	///
+	/// # Arguments
+	/// * `state` - 盤面の状態
+	/// * `t` - 手を列挙したい手番
+	/// * `m` - 適用する手
+	/// `State`もしくは`AppliedMove`の状態が不正な時の動作は未定義
+	/// # Examples
+	/// ```
+	/// use usiagent::rule::*;
+	/// use usiagent::shogi::*;
+	/// let state = State::new(BANMEN_START_POS.clone());
+	/// let m = Move::To(KomaSrcPosition(1,7),KomaDstToPosition(1,6,false)).to_applied_move();
+	/// let p = Rule::apply_move_to_partial_state_none_check(&state,Teban::Sente,&MochigomaCollections::Empty,m);
+	/// let mut banmen = BANMEN_START_POS.clone();
+	/// banmen.0[6][8] = KomaKind::Blank;
+	/// banmen.0[5][8] = KomaKind::SFu;
+	/// assert_eq!(State::new(banmen).get_part(),&p);
+	/// ```
+	pub fn apply_move_to_partial_state_none_check(state:&State,t:Teban,_:&MochigomaCollections,m:AppliedMove)
+		-> PartialState {
+		let mut ps = state.part.clone();
+
+		match &state.banmen {
+			&Banmen(ref kinds) => {
+				match m {
+					AppliedMove::To(m) => {
+						let from = m.src();
+						let (sx,sy) = from.square_to_point();
+						let to = m.dst();
+						let nari = m.is_nari();
+
+						let from_mask = 1 << (from + 1);
+
+						let to_mask = 1 << (to + 1);
+
+						let inverse_from_mask = 1 << (80 - from + 1);
+
+						let inverse_to_mask = 1 << (80 - to + 1);
+
+						let kind = kinds[sy as usize][sx as usize];
+
+						let obtained = if kind < GFu {
+							ps.sente_self_board = unsafe {
+								BitBoard {
+									merged_bitboard: ps.sente_self_board.merged_bitboard ^ (from_mask  | to_mask)
+								}
+							};
+							ps.gote_opponent_board = unsafe {
+								BitBoard {
+									merged_bitboard: ps.gote_opponent_board.merged_bitboard ^ (inverse_from_mask | inverse_to_mask)
+								}
+							};
+
+							(unsafe { ps.sente_opponent_board.merged_bitboard } & to_mask) != 0
+						} else if kind < Blank {
+							ps.gote_self_board = unsafe {
+								BitBoard {
+									merged_bitboard: ps.gote_self_board.merged_bitboard ^ (inverse_from_mask | inverse_to_mask)
+								}
+							};
+							ps.sente_opponent_board = unsafe {
+								BitBoard {
+									merged_bitboard: ps.sente_opponent_board.merged_bitboard ^ (from_mask  | to_mask)
+								}
+							};
+
+							(unsafe { ps.gote_opponent_board.merged_bitboard } & inverse_to_mask) != 0
+						} else {
+							false
+						};
+
+						match kind {
+							SFu if nari => {
+								ps.sente_fu_board = unsafe {
+									BitBoard {
+										merged_bitboard: ps.sente_fu_board.merged_bitboard ^ from_mask
+									}
+								};
+							},
+							SFu => {
+								ps.sente_fu_board = unsafe {
+									BitBoard {
+										merged_bitboard: ps.sente_fu_board.merged_bitboard ^ (from_mask | to_mask)
+									}
+								};
+							},
+							SKyou => {
+								ps.sente_kyou_board = unsafe {
+									BitBoard {
+										merged_bitboard: ps.sente_kyou_board.merged_bitboard ^ (from_mask | to_mask)
+									}
+								};
+							},
+							SHisha | SHishaN => {
+								ps.sente_hisha_board = unsafe {
+									BitBoard {
+										merged_bitboard: ps.sente_hisha_board.merged_bitboard ^ (from_mask | to_mask)
+									}
+								};
+							},
+							SKaku | SKakuN => {
+								ps.sente_kaku_board = unsafe {
+									BitBoard {
+										merged_bitboard: ps.sente_kaku_board.merged_bitboard ^ (from_mask | to_mask)
+									}
+								};
+							},
+							SOu => {
+								ps.gote_opponent_ou_position_board = unsafe {
+									BitBoard {
+										merged_bitboard: ps.gote_opponent_ou_position_board.merged_bitboard ^ (inverse_from_mask | inverse_to_mask)
+									}
+								};
+							},
+							SKei | SGin | SKin | SFuN | SKyouN | SKeiN | SGinN => (),
+							GFu if nari => {
+								ps.gote_fu_board = unsafe {
+									BitBoard {
+										merged_bitboard: ps.gote_fu_board.merged_bitboard ^ from_mask
+									}
+								};
+							},
+							GFu => {
+								ps.gote_fu_board = unsafe {
+									BitBoard {
+										merged_bitboard: ps.gote_fu_board.merged_bitboard ^ (from_mask | to_mask)
+									}
+								};
+							},
+							GKyou => {
+								ps.gote_kyou_board = unsafe {
+									BitBoard {
+										merged_bitboard: ps.gote_kyou_board.merged_bitboard ^ (from_mask | to_mask)
+									}
+								};
+							},
+							GHisha | GHishaN => {
+								ps.gote_hisha_board = unsafe {
+									BitBoard {
+										merged_bitboard: ps.gote_hisha_board.merged_bitboard ^ (from_mask | to_mask)
+									}
+								};
+							},
+							GKaku | GKakuN => {
+								ps.gote_kaku_board = unsafe {
+									BitBoard {
+										merged_bitboard: ps.gote_kaku_board.merged_bitboard ^ (from_mask | to_mask)
+									}
+								};
+							},
+							GOu => {
+								ps.sente_opponent_ou_position_board = unsafe {
+									BitBoard {
+										merged_bitboard: ps.sente_opponent_ou_position_board.merged_bitboard ^ (from_mask | to_mask)
+									}
+								};
+							},
+							GKei | GGin | GKin | GFuN | GKyouN | GKeiN | GGinN => (),
+							Blank => (),
+						}
+
+						if obtained {
+							let obtained_mask = !to_mask;
+
+							if kind < GFu {
+								ps.gote_self_board = unsafe {
+									BitBoard {
+										merged_bitboard: ps.gote_self_board.merged_bitboard & !inverse_to_mask
+									}
+								};
+								ps.sente_opponent_board = unsafe {
+									BitBoard {
+										merged_bitboard: ps.sente_opponent_board.merged_bitboard & obtained_mask
+									}
+								};
+								ps.gote_fu_board = unsafe {
+									BitBoard {
+										merged_bitboard: ps.gote_fu_board.merged_bitboard & obtained_mask
+									}
+								};
+								ps.gote_kyou_board = unsafe {
+									BitBoard {
+										merged_bitboard: ps.gote_kyou_board.merged_bitboard & obtained_mask
+									}
+								};
+								ps.gote_hisha_board = unsafe {
+									BitBoard {
+										merged_bitboard: ps.gote_hisha_board.merged_bitboard & obtained_mask
+									}
+								};
+								ps.gote_kaku_board = unsafe {
+									BitBoard {
+										merged_bitboard: ps.gote_kaku_board.merged_bitboard & obtained_mask
+									}
+								};
+								ps.sente_opponent_ou_position_board = unsafe {
+									BitBoard {
+										merged_bitboard: ps.sente_opponent_ou_position_board.merged_bitboard & obtained_mask
+									}
+								};
+							} else if kind < Blank {
+								ps.sente_self_board = unsafe {
+									BitBoard {
+										merged_bitboard: ps.sente_self_board.merged_bitboard & obtained_mask
+									}
+								};
+								ps.gote_opponent_board = unsafe {
+									BitBoard {
+										merged_bitboard: ps.gote_opponent_board.merged_bitboard & !inverse_to_mask
+									}
+								};
+								ps.sente_fu_board = unsafe {
+									BitBoard {
+										merged_bitboard: ps.sente_fu_board.merged_bitboard & obtained_mask
+									}
+								};
+								ps.sente_kyou_board = unsafe {
+									BitBoard {
+										merged_bitboard: ps.sente_kyou_board.merged_bitboard & obtained_mask
+									}
+								};
+								ps.sente_hisha_board = unsafe {
+									BitBoard {
+										merged_bitboard: ps.sente_hisha_board.merged_bitboard & obtained_mask
+									}
+								};
+								ps.sente_kaku_board = unsafe {
+									BitBoard {
+										merged_bitboard: ps.sente_kaku_board.merged_bitboard & obtained_mask
+									}
+								};
+								ps.gote_opponent_ou_position_board = unsafe {
+									BitBoard {
+										merged_bitboard: ps.gote_opponent_ou_position_board.merged_bitboard & !inverse_to_mask
+									}
+								};
+							}
+						}
+
+						let (dx,dy) = to.square_to_point();
+
+						let from_mask = 1 << (sy * 9 + sx + 1);
+
+						let to_mask = 1 << (dy * 9 + dx + 1);
+
+						ps.rotate_board = unsafe {
+							BitBoard {
+								merged_bitboard: (ps.rotate_board.merged_bitboard ^ from_mask) | to_mask
+							}
+						};
+
+						let from_l = DIAG_LEFT_ROTATE_MAP[from as usize];
+
+						let from_mask_l = if from_l < 0 {
+							0
+						} else {
+							1 << from_l
+						};
+
+						let to_l = DIAG_LEFT_ROTATE_MAP[to as usize];
+
+						let to_mask_l = if to_l < 0 {
+							0
+						} else {
+							1 << to_l
+						};
+
+						let from_r = DIAG_RIGHT_ROTATE_MAP[from as usize];
+
+						let from_mask_r = if from_r < 0 {
+							0
+						} else {
+							1 << (from_r + 64)
+						};
+
+						let to_r = DIAG_RIGHT_ROTATE_MAP[to as usize];
+
+						let to_mask_r = if to_r < 0 {
+							0
+						} else {
+							1 << (to_r + 64)
+						};
+
+						ps.diag_board = unsafe {
+							BitBoard {
+								merged_bitboard: ps.diag_board.merged_bitboard ^ (
+									from_mask_l |from_mask_r
+								) | (to_mask_l | to_mask_r)
+							}
+						};
+					},
+					AppliedMove::Put(m) => {
+						let to = m.dst();
+						let to_mask = 1 << (to + 1);
+						let inverse_to_mask = 1 << (80 - to + 1);
+
+						match t {
+							Teban::Sente => {
+								ps.sente_self_board = unsafe {
+									BitBoard {
+										merged_bitboard: ps.sente_self_board.merged_bitboard ^ to_mask
+									}
+								};
+								ps.gote_opponent_board = unsafe {
+									BitBoard {
+										merged_bitboard: ps.gote_opponent_board.merged_bitboard ^ inverse_to_mask
+									}
+								};
+
+								match m.kind() {
+									MochigomaKind::Fu => {
+										ps.sente_fu_board = unsafe {
+											BitBoard {
+												merged_bitboard: ps.sente_fu_board.merged_bitboard ^ to_mask
+											}
+										};
+									},
+									MochigomaKind::Kyou => {
+										ps.sente_kyou_board = unsafe {
+											BitBoard {
+												merged_bitboard: ps.sente_kyou_board.merged_bitboard ^ to_mask
+											}
+										};
+									},
+									MochigomaKind::Hisha => {
+										ps.sente_hisha_board = unsafe {
+											BitBoard {
+												merged_bitboard: ps.sente_hisha_board.merged_bitboard ^ to_mask
+											}
+										};
+									},
+									MochigomaKind::Kaku => {
+										ps.sente_kaku_board = unsafe {
+											BitBoard {
+												merged_bitboard: ps.sente_kaku_board.merged_bitboard ^ to_mask
+											}
+										};
+									},
+									MochigomaKind::Kei | MochigomaKind::Gin | MochigomaKind::Kin => (),
+								}
+							},
+							Teban::Gote => {
+								ps.gote_self_board = unsafe {
+									BitBoard {
+										merged_bitboard: ps.gote_self_board.merged_bitboard ^ inverse_to_mask
+									}
+								};
+								ps.sente_opponent_board = unsafe {
+									BitBoard {
+										merged_bitboard: ps.sente_opponent_board.merged_bitboard ^ to_mask
+									}
+								};
+
+								match m.kind() {
+									MochigomaKind::Fu => {
+										ps.gote_fu_board = unsafe {
+											BitBoard {
+												merged_bitboard: ps.gote_fu_board.merged_bitboard ^ to_mask
+											}
+										};
+									},
+									MochigomaKind::Kyou => {
+										ps.gote_kyou_board = unsafe {
+											BitBoard {
+												merged_bitboard: ps.gote_kyou_board.merged_bitboard ^ to_mask
+											}
+										};
+									},
+									MochigomaKind::Hisha => {
+										ps.gote_hisha_board = unsafe {
+											BitBoard {
+												merged_bitboard: ps.gote_hisha_board.merged_bitboard ^ to_mask
+											}
+										};
+									},
+									MochigomaKind::Kaku => {
+										ps.gote_kaku_board = unsafe {
+											BitBoard {
+												merged_bitboard: ps.gote_kaku_board.merged_bitboard ^ to_mask
+											}
+										};
+									},
+									MochigomaKind::Kei | MochigomaKind::Gin | MochigomaKind::Kin => (),
+								}
+							}
+						}
+
+						let (dx,dy) = to.square_to_point();
+
+						let to_mask = 1 << (dy * 9 + dx + 1);
+
+						ps.rotate_board = unsafe {
+							BitBoard {
+								merged_bitboard: ps.rotate_board.merged_bitboard ^ to_mask
+							}
+						};
+
+						let to_l = DIAG_LEFT_ROTATE_MAP[to as usize];
+
+						let to_mask_l = if to_l < 0 {
+							0
+						} else {
+							1 << to_l
+						};
+
+						let to_r = DIAG_RIGHT_ROTATE_MAP[to as usize];
+
+						let to_mask_r = if to_r < 0 {
+							0
+						} else {
+							1 << (to_r + 64)
+						};
+
+						ps.diag_board = unsafe {
+							BitBoard {
+								merged_bitboard: ps.diag_board.merged_bitboard ^ (
+									to_mask_l | to_mask_r
+								)
+							}
+						};
+					}
+				}
+			}
+		}
+		ps
+	}
+
+	/// 現在の局面に手を適用した結果を返す。合法手か否かのチェックは行わない。
+	///
+	/// # Arguments
+	/// * `state` - 盤面の状態
+	/// * `t` - 手を列挙したい手番
+	/// * `mc` - 持ち駒
+	/// * `m` - 適用する手
+	/// `State`もしくは`AppliedMove`の状態が不正な時の動作は未定義
+	pub fn apply_move_none_check(state:&State,t:Teban,mc:&MochigomaCollections,m:AppliedMove)
+		-> (State,MochigomaCollections,Option<MochigomaKind>) {
+		let ps = Rule::apply_move_to_partial_state_none_check(state,t,mc,m);
+		let (banmen,mc,o) = Rule::apply_move_to_banmen_and_mochigoma_none_check(
+			&state.banmen,t,mc,m
+		);
+		(ps.to_full_state(banmen),mc,o)
+	}
+
+	/// 現在の局面に手を適用した結果を返す。適用対象は盤面と持ち駒のみで`State`は返さない。
+	///
+	/// # Arguments
+	/// * `state` - 盤面の状態
+	/// * `t` - 手を列挙したい手番
+	/// * `mc` - 持ち駒
+	/// * `m` - 適用する手
+	/// `State`もしくは`AppliedMove`の状態が不正な時の動作は未定義
+	pub fn apply_move_to_banmen_and_mochigoma_none_check(
+		banmen:&Banmen,t:Teban,mc:&MochigomaCollections,m:AppliedMove
+	) -> (Banmen,MochigomaCollections,Option<MochigomaKind>) {
+
+		let mut kinds = match banmen {
+			&Banmen(ref kinds) => kinds.clone(),
+		};
+
+		let (nmc,obtained) = match m {
+			AppliedMove::To(m) => {
+				let from = m.src();
+				let to = m.dst();
+				let n = m.is_nari();
+
+				let (sx,sy) = from.square_to_point();
+				let (dx,dy) = to.square_to_point();
+
+				let sx = sx as usize;
+				let sy = sy as usize;
+				let dx = dx as usize;
+				let dy = dy as usize;
+
+				let k = kinds[sy][sx];
+
+				kinds[sy][sx] = KomaKind::Blank;
+
+				match kinds[dy][dx] {
+					KomaKind::Blank => {
+						kinds[dy][dx] = match n {
+							true => {
+								match k {
+									KomaKind::SFu => KomaKind::SFuN,
+									KomaKind::SKyou => KomaKind::SKyouN,
+									KomaKind::SKei => KomaKind::SKeiN,
+									KomaKind::SGin => KomaKind::SGinN,
+									KomaKind::SKaku => KomaKind::SKakuN,
+									KomaKind::SHisha => KomaKind::SHishaN,
+									KomaKind::GFu => KomaKind::GFuN,
+									KomaKind::GKyou => KomaKind::GKyouN,
+									KomaKind::GKei => KomaKind::GKeiN,
+									KomaKind::GGin => KomaKind::GGinN,
+									KomaKind::GKaku => KomaKind::GKakuN,
+									KomaKind::GHisha => KomaKind::GHishaN,
+									_ => k,
+								}
+							},
+							false => k,
+						};
+						(mc.clone(),None)
+					},
+					dst => {
+						let obtained = match ObtainKind::try_from(dst) {
+							Ok(obtained) => {
+								match MochigomaKind::try_from(obtained) {
+									Ok(obtained) => Some(obtained),
+									_ => None,
+								}
+							},
+							Err(_) => None,
+						};
+
+						kinds[dy][dx] = match n {
+							true => {
+								match k {
+									KomaKind::SFu => KomaKind::SFuN,
+									KomaKind::SKyou => KomaKind::SKyouN,
+									KomaKind::SKei => KomaKind::SKeiN,
+									KomaKind::SGin => KomaKind::SGinN,
+									KomaKind::SKaku => KomaKind::SKakuN,
+									KomaKind::SHisha => KomaKind::SHishaN,
+									KomaKind::GFu => KomaKind::GFuN,
+									KomaKind::GKyou => KomaKind::GKyouN,
+									KomaKind::GKei => KomaKind::GKeiN,
+									KomaKind::GGin => KomaKind::GGinN,
+									KomaKind::GKaku => KomaKind::GKakuN,
+									KomaKind::GHisha => KomaKind::GHishaN,
+									_ => k,
+								}
+							},
+							false => k,
+						};
+
+						match obtained {
+							Some(obtained) => {
+								match mc {
+									&MochigomaCollections::Pair(ref ms, ref mg) => {
+										match t {
+											Teban::Sente => {
+												let mut ms = ms.clone();
+
+												ms.put(obtained);
+
+												(MochigomaCollections::Pair(ms,mg.clone()),Some(obtained))
+											},
+											Teban::Gote => {
+												let mut mg = mg.clone();
+
+												mg.put(obtained);
+
+												(MochigomaCollections::Pair(ms.clone(),mg),Some(obtained))
+											}
+										}
+									},
+									&MochigomaCollections::Empty => {
+										match t {
+											Teban::Sente => {
+												let mut ms:Mochigoma = Mochigoma::new();
+
+												ms.insert(obtained,1);
+												(MochigomaCollections::Pair(ms,Mochigoma::new()),Some(obtained))
+											},
+											Teban::Gote => {
+												let mut mg:Mochigoma = Mochigoma::new();
+
+												mg.insert(obtained,1);
+												(MochigomaCollections::Pair(Mochigoma::new(),mg),Some(obtained))
+											}
+										}
+									}
+								}
+							},
+							None => {
+								(mc.clone(),None)
+							}
+						}
+					}
+				}
+			},
+			AppliedMove::Put(m) => {
+				let to = m.dst();
+				let k = m.kind();
+
+				let (dx,dy) = to.square_to_point();
+				let dx = dx as usize;
+				let dy = dy as usize;
+
+				kinds[dy][dx] = KomaKind::from((t,k));
+
+				let mut mc = mc.clone();
+
+				match t {
+					Teban::Sente => {
+						match mc {
+							MochigomaCollections::Pair(ref mut mc,_) => {
+								let c = match mc.get(k) {
+									0 => {
+										0
+									},
+									c => c - 1,
+								};
+								mc.insert(k,c);
+							},
+							_ => (),
+						}
+					},
+					Teban::Gote => {
+						match mc {
+							MochigomaCollections::Pair(_,ref mut mc) => {
+								let c = match mc.get(k) {
+									0 => {
+										0
+									},
+									c => c - 1
+								};
+								mc.insert(k,c);
+							},
+							_ => (),
+						}
+					}
+				};
+
+				(mc,None)
+			}
+		};
+
+		(Banmen(kinds),nmc,obtained)
+	}
+
+	/// 手が合法かどうかを返す
+	///
+	/// # Arguments
+	/// * `state` - 盤面の状態
+	/// * `t` - 手を列挙したい手番
+	/// * `mc` - 持ち駒
+	/// * `m` - 適用する手
+	/// `State`が不正な時の動作は未定義
+	pub fn is_valid_move(state:&State,t:Teban,mc:&MochigomaCollections,m:AppliedMove) -> bool {
+		match m {
+			AppliedMove::To(m) => {
+				let from = m.src();
+				let to = m.dst();
+
+				if from > 80 || to > 80 {
+					return false;
+				}
+
+				let (x,y) = from.square_to_point();
+
+				let kind = match &state.banmen {
+					&Banmen(ref kinds) => kinds[y as usize][x as usize]
+				};
+
+				if kind == Blank || (t == Teban::Sente && kind >= GFu) || (t == Teban::Gote && kind < GFu) {
+					return false;
+				}
+
+				if m.is_nari() {
+					let nari_mask = match kind {
+						SFu | SKyou | SKei | SGin | SHisha | SKaku => SENTE_NARI_MASK,
+						GFu | GKyou | GKei | GGin | GHisha | GKaku => GOTE_NARI_MASK,
+						_  => {
+							return false;
+						}
+					};
+
+					if nari_mask & (1 << to) == 0 && nari_mask & (1 << from) == 0 {
+						return false;
+					}
+				} else {
+					let to_mask = 1 << to;
+
+					let deny_move_mask = match kind {
+						SFu | SKyou => DENY_MOVE_SENTE_FU_AND_KYOU_MASK,
+						SKei => DENY_MOVE_SENTE_KEI_MASK,
+						GFu | GKyou => DENY_MOVE_GOTE_FU_AND_KYOU_MASK,
+						GKei => DENY_MOVE_GOTE_KEI_MASK,
+						_ => 0,
+					};
+
+					if deny_move_mask & to_mask != 0 {
+						return false;
+					}
+				}
+
+				let (to,self_occupied) = if kind < GFu {
+					(to,state.part.sente_self_board)
+				} else if kind < Blank {
+					(80 - to,state.part.gote_self_board)
+				} else {
+					return false;
+				};
+
+				match kind {
+					SFu | SKei | SGin | SKin | SOu | SFuN | SKyouN | SKeiN | SGinN | SHishaN | SKakuN |
+					GFu | GKei | GGin | GKin | GOu | GFuN | GKyouN | GKeiN | GGinN | GHishaN | GKakuN => {
+						let board = Rule::gen_candidate_bits(t, self_occupied, from, kind);
+
+						if (unsafe { board.merged_bitboard } & (1 << (to + 1))) != 0 {
+							return true;
+						}
+					},
+					SKyou | SHisha | SKaku | GKyou | GHisha | GKaku | Blank => (),
+				}
+
+				let self_occupied = unsafe { self_occupied.merged_bitboard };
+
+				match kind {
+					SKyou | GKyou => {
+						let to = m.dst() as i32;
+
+						let (x,y) = from.square_to_point();
+
+						let bitboard = state.part.sente_self_board | state.part.sente_opponent_board;
+
+						let count = if kind == SKyou {
+							Rule::calc_forward_move_repeat_count(bitboard,x,y)
+						} else {
+							Rule::calc_back_move_repeat_count(bitboard,x,y)
+						};
+
+						if count > 0 {
+							let offset = if kind == SKyou {
+								-1 as i32
+							} else {
+								1 as i32
+							};
+
+							let mut p = from as i32;
+
+							if kind == SKyou {
+								for _ in 0..(count - 1) {
+									p += offset;
+
+									if p == to {
+										return true;
+									} else if p < to {
+										return false;
+									}
+								}
+							} else {
+								for _ in 0..(count - 1) {
+									p += offset;
+
+									if p == to {
+										return true;
+									} else if p > to {
+										return false;
+									}
+								}
+							}
+
+							p += offset;
+
+							if kind == SKyou && self_occupied & (1 << (p + 1)) != 0 {
+								return false;
+							} else if kind == GKyou && self_occupied & (1 << (80 - p + 1)) != 0 {
+								return false;
+							} else {
+								if p == to {
+									return true;
+								}
+							}
+						}
+					},
+					SKaku | SKakuN | GKaku | GKakuN => {
+						let to = m.dst();
+
+						let (sx,sy) = from.square_to_point();
+						let (dx,dy) = to.square_to_point();
+
+						if sx > dx && sy > dy {
+							let board = unsafe {
+								*state.part.diag_board.bitboard.get_unchecked(0)
+							};
+
+							let count = Rule::calc_to_left_top_move_count_of_kaku(board, from);
+
+							if count > 0 {
+								let mut p = from;
+
+								for _ in 0..(count - 1) {
+									p -= 10;
+
+									if p == to {
+										return true;
+									} else if p < to {
+										break;
+									}
+								}
+
+								p -= 10;
+
+								if kind < GFu && self_occupied & (1 << (p + 1)) != 0 {
+									return false;
+								} else if kind >= GFu && kind < Blank && self_occupied & (1 << (80 - p + 1)) != 0 {
+									return false;
+								} else if kind == Blank {
+									return false;
+								} else {
+									if p == to {
+										return true;
+									}
+								}
+							}
+						} else if sx > dx && sy < dy {
+							let board = unsafe {
+								*state.part.diag_board.bitboard.get_unchecked(1)
+							};
+
+							let count = Rule::calc_to_left_bottom_move_count_of_kaku(board, from);
+
+							if count > 0 {
+
+								let mut p = from;
+
+								for _ in 0..(count - 1) {
+									p -= 8;
+
+									if p == to {
+										return true;
+									} else if p < to {
+										break;
+									}
+								}
+
+								p -= 8;
+
+								if kind < GFu && self_occupied & (1 << (p + 1)) != 0 {
+									return false;
+								} else if kind >= GFu && kind < Blank && self_occupied & (1 << (80 - p + 1)) != 0 {
+									return false;
+								} else if kind == Blank {
+									return false;
+								} else {
+									if p == to {
+										return true;
+									}
+								}
+							}
+						} else if dy > sy {
+							let board = unsafe {
+								*state.part.diag_board.bitboard.get_unchecked(0)
+							};
+
+							let count = Rule::calc_to_right_bottom_move_count_of_kaku(board, from);
+
+							if count > 0 {
+								let mut p = from;
+
+								for _ in 0..(count - 1) {
+									p += 10;
+
+									if p == to {
+										return true;
+									} else if p > to {
+										break;
+									}
+								}
+
+								p += 10;
+
+								if kind < GFu && self_occupied & (1 << (p + 1)) != 0 {
+									return false;
+								} else if kind >= GFu && kind < Blank && self_occupied & (1 << (80 - p + 1)) != 0 {
+									return false;
+								} else if kind == Blank {
+									return false;
+								} else {
+									if p == to {
+										return true;
+									}
+								}
+							}
+						} else {
+							let board = unsafe {
+								*state.part.diag_board.bitboard.get_unchecked(1)
+							};
+
+							let count = Rule::calc_to_right_top_move_count_of_kaku(board, from);
+
+							if count > 0 {
+								let mut p = from;
+
+								for _ in 0..(count - 1) {
+									p += 8;
+
+									if p == to {
+										return true;
+									} else if p > to {
+										break;
+									}
+								}
+
+								p += 8;
+
+								if kind < GFu && self_occupied & (1 << (p + 1)) != 0 {
+									return false;
+								} else if kind >= GFu && kind < Blank && self_occupied & (1 << (80 - p + 1)) != 0 {
+									return false;
+								} else if kind == Blank {
+									return false;
+								} else {
+									if p == to {
+										return true;
+									}
+								}
+							}
+						}
+					},
+					SHisha | SHishaN | GHisha | GHishaN => {
+						let to = m.dst();
+
+						let (sx,sy) = from.square_to_point();
+						let (dx,dy) = to.square_to_point();
+
+						let bitboard = state.part.sente_self_board | state.part.sente_opponent_board;
+
+						if sx == dx && sy > dy {
+							let count = Rule::calc_to_top_move_count_of_hisha(bitboard,sx,sy);
+
+							if count > 0 {
+								let mut p = from;
+
+								for _ in 0..(count - 1) {
+									p -= 1;
+
+									if p == to {
+										return true;
+									} else if p < to {
+										break;
+									}
+								}
+
+								p -= 1;
+
+								if kind < GFu && self_occupied & (1 << (p + 1)) != 0 {
+									return false;
+								} else if kind >= GFu && kind < Blank && self_occupied & (1 << (80 - p + 1)) != 0 {
+									return false;
+								} else if kind == Blank {
+									return false;
+								} else {
+
+									if p == to {
+										return true;
+									}
+								}
+							}
+						} else if sx == dx {
+							let count = Rule::calc_to_bottom_move_count_of_hisha(bitboard,sx,sy);
+
+							if count > 0 {
+								let mut p = from;
+
+								for _ in 0..(count - 1) {
+									p += 1;
+
+									if p == to {
+										return true;
+									} else if p > to {
+										break;
+									}
+								}
+
+								p += 1;
+
+								if kind < GFu && self_occupied & (1 << (p + 1)) != 0 {
+									return false;
+								} else if kind >= GFu && kind < Blank && self_occupied & (1 << (80 - p + 1)) != 0 {
+									return false;
+								} else if kind == Blank {
+									return false;
+								} else {
+									if p == to {
+										return true;
+									}
+								}
+							}
+						} else if sy == dy && sx > dx {
+							let count = Rule::calc_to_left_move_count_of_hisha(state.part.rotate_board,sx,sy);
+
+							if count > 0 {
+								let mut p = from;
+
+								for _ in 0..(count - 1) {
+									p -= 9;
+
+									if p == to {
+										return true;
+									} else if p < to {
+										break;
+									}
+								}
+
+								p -= 9;
+
+								if kind < GFu && self_occupied & (1 << (p + 1)) != 0 {
+									return false;
+								} else if kind >= GFu && kind < Blank && self_occupied & (1 << (80 - p + 1)) != 0 {
+									return false;
+								} else if kind == Blank {
+									return false;
+								} else {
+									if p == to {
+										return true;
+									}
+								}
+							}
+						} else {
+							let count = Rule::calc_to_right_move_count_of_hisha(state.part.rotate_board,sx,sy);
+
+							if count > 0 {
+								let mut p = from;
+
+								for _ in 0..(count - 1) {
+									p += 9;
+
+									if p == to {
+										return true;
+									} else if p > to {
+										break;
+									}
+								}
+
+								p += 9;
+
+								if kind < GFu && self_occupied & (1 << (p + 1)) != 0 {
+									return false;
+								} else if kind >= GFu && kind < Blank && self_occupied & (1 << (80 - p + 1)) != 0 {
+									return false;
+								} else if kind == Blank {
+									return false;
+								} else {
+									if p == to {
+										return true;
+									}
+								}
+							}
+						}
+					},
+					_ => (),
+				}
+
+				false
+			},
+			AppliedMove::Put(m) => {
+				let to = m.dst();
+
+				if to > 80 {
+					return false;
+				}
+
+				let to_mask = 1 << (to + 1);
+
+				let occupied = state.part.sente_self_board | state.part.sente_opponent_board;
+
+				let occupied = unsafe { occupied.merged_bitboard };
+
+				if (occupied & to_mask) != 0 {
+					return false;
+				}
+
+				let mc = match t {
+					Teban::Sente => {
+						match mc {
+							&MochigomaCollections::Empty => {
+								return false;
+							},
+							&MochigomaCollections::Pair(ref ms,_) => {
+								ms
+							}
+						}
+					},
+					Teban::Gote => {
+						match mc {
+							&MochigomaCollections::Empty => {
+								return false;
+							},
+							&MochigomaCollections::Pair(_,ref mg) => {
+								mg
+							}
+						}
+					}
+				};
+
+				let kind = m.kind();
+
+				match mc.get(kind) {
+					0 => {
+						return false;
+					},
+					_ => ()
+				}
+
+				match t {
+					Teban::Sente => {
+						match kind {
+							MochigomaKind::Fu | MochigomaKind::Kyou  => {
+								if (DENY_MOVE_SENTE_FU_AND_KYOU_MASK << 1) & to_mask != 0 {
+									return false;
+								}
+							},
+							MochigomaKind::Kei => {
+								if (DENY_MOVE_SENTE_KEI_MASK << 1) & to_mask != 0 {
+									return false;
+								}
+							},
+							_ => (),
+						}
+					},
+					Teban::Gote => {
+						match kind {
+							MochigomaKind::Fu | MochigomaKind::Kyou  => {
+								if (DENY_MOVE_GOTE_FU_AND_KYOU_MASK << 1) & to_mask != 0 {
+									return false;
+								}
+							},
+							MochigomaKind::Kei => {
+								if (DENY_MOVE_GOTE_KEI_MASK << 1) & to_mask != 0 {
+									return false;
+								}
+							},
+							_ => (),
+						}
+					}
+				}
+
+				true
+			}
+		}
+	}
+
+	/// 手が合法かチェック後現在の局面に手を適用して返す。
+	///
+	/// # Arguments
+	/// * `state` - 盤面の状態
+	/// * `t` - 手を列挙したい手番
+	/// * `mc` - 持ち駒
+	/// * `m` - 適用する手
+	/// `State`が不正な時の動作は未定義
+	/// # Errors
+	///
+	/// この関数は以下のエラーを返すケースがあります。
+	/// * [`InvalidState`] 手が合法手でない
+	///
+	/// [`InvalidState`]: ../error/enum.ShogiError.html#variant.InvalidState
+	pub fn apply_valid_move(state:&State,t:Teban,mc:&MochigomaCollections,m:AppliedMove)
+		-> Result<(State,MochigomaCollections,Option<MochigomaKind>),ShogiError> {
+
+		if !Rule::is_valid_move(state, t, mc, m) {
+			Err(ShogiError::InvalidState(String::from(
+				"This is not legal move."
+			)))
+		} else {
+			Ok(Rule::apply_move_none_check(state,t,mc,m))
+		}
+	}
+
+	/// 現在の局面に手のシーケンスを適用して返す
+	///
+	/// # Arguments
+	/// * `state` - 盤面の状態
+	/// * `teban` - 手を列挙したい手番
+	/// * `mc` - 持ち駒
+	/// * `m` - 適用する手
+	/// * `mhash` - 局面を表すハッシュ(第一キー)
+	/// * `shash` - 局面を表すハッシュ(第二キー)
+	/// * `kyokumen_map` - 千日手を検出するためのマップ
+	/// * `oute_kyokumen_map` - 連続王手の千日手を検出するためのマップ
+	/// * `hasher` - 局面のハッシュを計算するためのオブジェクト
+	/// 引数の状態が不正な場合の動作は未定義
+	pub fn apply_moves(mut state:State,mut teban:Teban,
+						mut mc:MochigomaCollections,
+						m:&Vec<AppliedMove>,mut mhash:u64,mut shash:u64,
+						mut kyokumen_map:KyokumenMap<u64,u32>,
+						mut oute_kyokumen_map:KyokumenMap<u64,u32>,
+						hasher:&KyokumenHash<u64>)
+		-> (Teban,State,MochigomaCollections,u64,u64,KyokumenMap<u64,u32>,KyokumenMap<u64,u32>) {
+
+		for m in m {
+			match Rule::apply_move_none_check(&state,teban,&mc,*m) {
+				(next,nmc,o) => {
+					mhash = hasher.calc_main_hash(mhash,teban,&state.banmen,&mc,*m,&o);
+					shash = hasher.calc_sub_hash(shash,teban,&state.banmen,&mc,*m,&o);
+
+					match kyokumen_map.get(teban,&mhash,&shash) {
+						Some(&c) => {
+							kyokumen_map.insert(teban,mhash,shash,c+1);
+						},
+						None => {
+							kyokumen_map.insert(teban,mhash,shash,1);
+						}
+					}
+
+					if Rule::is_mate(teban,&next) {
+						match oute_kyokumen_map.get(teban, &mhash,&shash) {
+							Some(&c) => {
+								oute_kyokumen_map.insert(teban,mhash,shash,c+1);
+							},
+							None => {
+								oute_kyokumen_map.insert(teban,mhash,shash,1);
+							}
+						}
+					} else {
+						oute_kyokumen_map.clear(teban);
+					}
+
+					mc = nmc;
+					teban = teban.opposite();
+					state = next;
+				}
+			}
+		}
+
+		(teban,state,mc,mhash,shash,kyokumen_map,oute_kyokumen_map)
+	}
+
+	/// 現在の局面に手のシーケンスを適用しつつコールバックを呼び出して結果を返す
+	///
+	/// # Arguments
+	/// * `state` - 盤面の状態
+	/// * `teban` - 手を列挙したい手番
+	/// * `mc` - 持ち駒
+	/// * `m` - 適用する手
+	/// * `r` - コールバックから返されて最終的にこの関数からの返却値の一部となる値
+	/// * `f` - コールバック関数
+	/// 引数の状態が不正な場合の動作は未定義
+	pub fn apply_moves_with_callback<T,F>(
+						mut state:State,
+						mut teban:Teban,
+						mut mc:MochigomaCollections,
+						m:&Vec<AppliedMove>,mut r:T,mut f:F)
+		-> (Teban,State,MochigomaCollections,T)
+		where F: FnMut(Teban,&Banmen,
+						&MochigomaCollections,&Option<AppliedMove>,
+						&Option<MochigomaKind>,T) -> T {
+		for m in m {
+			match Rule::apply_move_none_check(&state,teban,&mc,*m) {
+				(next,nmc,o) => {
+					r = f(teban,&state.banmen,&mc,&Some(*m),&o,r);
+					state = next;
+					mc = nmc;
+					teban = teban.opposite();
+				}
+			}
+		}
+
+		r = f(teban,&state.banmen,&mc,&None,&None,r);
+
+		(teban,state,mc,r)
+	}
+
+	/// 入玉宣言勝ちが成立しているかどうかを返す
+	///
+	/// # Arguments
+	/// * `state` - 盤面の状態
+	/// * `teban` - 手を列挙したい手番
+	/// * `mc` - 持ち駒
+	/// * `limit` - 持ち時間を使い切った時点の時間
+	/// `State`の状態が不正な場合の動作は未定義
+	pub fn is_nyugyoku_win(state:&State,t:Teban,mc:&MochigomaCollections,limit:&Option<Instant>) -> bool {
+		if Rule::is_mate(t.opposite(),state) {
+			return false
+		}
+
+		if let &Some(limit) = limit {
+			if limit > Instant::now() {
+				return false;
+			}
+		}
+
+		match t {
+			Teban::Sente => {
+				if unsafe { state.part.gote_opponent_ou_position_board.merged_bitboard } & NYUGYOKU_MASK << 1 == 0 {
+					return false;
+				}
+			},
+			Teban::Gote => {
+				if unsafe { state.part.sente_opponent_ou_position_board.merged_bitboard } & NYUGYOKU_MASK << 1 == 0 {
+					return false;
+				}
+			},
+		}
+
+		match t {
+			Teban::Sente => {
+				let mut ou_bitboard = state.part.gote_opponent_ou_position_board;
+
+				let ou_position = Rule::pop_lsb(&mut ou_bitboard);
+
+				if ou_position == -1 {
+					return false;
+				}
+
+				let ou_position = 80 - ou_position;
+				let ou_bitboard:u128 = 1 << (ou_position + 1);
+
+				let mut count = 0;
+				let mut point = 0;
+
+				let sente_occupied_board = state.part.sente_self_board;
+				let sente_hisha_board = unsafe { state.part.sente_hisha_board.merged_bitboard };
+				let sente_kaku_board = unsafe { state.part.sente_kaku_board.merged_bitboard };
+
+				let mut sente_occupied_board = BitBoard {
+					merged_bitboard: unsafe {
+						sente_occupied_board.merged_bitboard &
+						!(sente_hisha_board | sente_kaku_board | ou_bitboard) & (SENTE_NARI_MASK << 1)
+					}
+				};
+
+				let mut sente_oogoma_board = BitBoard {
+					merged_bitboard: (sente_hisha_board | sente_kaku_board) & (SENTE_NARI_MASK << 1)
+				};
+
+				loop {
+					let p = Rule::pop_lsb(&mut sente_occupied_board);
+
+					if p == -1 {
+						break;
+					} else {
+						count += 1;
+						point += 1;
+					}
+				}
+
+				loop {
+					let p = Rule::pop_lsb(&mut sente_oogoma_board);
+
+					if p == -1 {
+						break;
+					} else {
+						count += 1;
+						point += 5;
+					}
+				}
+
+				if count < 10 {
+					return false;
+				} else if point >= 28 {
+					return true;
+				}
+
+				point += match mc {
+					&MochigomaCollections::Pair(ref mc, _) => {
+						mc.iter().map(|(k,count)| {
+							match k {
+								MochigomaKind::Hisha | MochigomaKind::Kaku => {
+									count * 5
+								},
+								_ => {
+									count
+								}
+							}
+						}).fold(0, |sum,s| sum + s)
+					},
+					&MochigomaCollections::Empty => {
+						0
+					}
+				};
+
+				point >= 28
+			},
+			Teban::Gote => {
+				let ou_bitboard = unsafe { state.part.sente_opponent_ou_position_board.merged_bitboard };
+
+				if ou_bitboard == 0 {
+					return false;
+				}
+
+				let mut count = 0;
+				let mut point = 0;
+
+				let gote_occupied_board = state.part.sente_opponent_board;
+				let gote_hisha_board = unsafe { state.part.gote_hisha_board.merged_bitboard };
+				let gote_kaku_board = unsafe { state.part.gote_kaku_board.merged_bitboard };
+
+				let mut gote_occupied_board = BitBoard {
+					merged_bitboard: unsafe {
+						gote_occupied_board.merged_bitboard &
+						!(gote_hisha_board | gote_kaku_board | ou_bitboard) & (GOTE_NARI_MASK << 1)
+					}
+				};
+
+				let mut gote_oogoma_board = BitBoard {
+					merged_bitboard: (gote_hisha_board | gote_kaku_board) & (GOTE_NARI_MASK << 1)
+				};
+
+				loop {
+					let p = Rule::pop_lsb(&mut gote_occupied_board);
+
+					if p == -1 {
+						break;
+					} else {
+						count += 1;
+						point += 1;
+					}
+				}
+
+				loop {
+					let p = Rule::pop_lsb(&mut gote_oogoma_board);
+
+					if p == -1 {
+						break;
+					} else {
+						count += 1;
+						point += 5;
+					}
+				}
+
+				if count < 10 {
+					return false;
+				} else if point >= 27 {
+					return true;
+				}
+
+				point += match mc {
+					&MochigomaCollections::Pair(_, ref mc) => {
+						mc.iter().map(|(k,count)| {
+							match k {
+								MochigomaKind::Hisha | MochigomaKind::Kaku => {
+									count * 5
+								},
+								_ => {
+									count
+								}
+							}
+						}).fold(0, |sum,s| sum + s)
+					},
+					&MochigomaCollections::Empty => {
+						0
+					}
+				};
+
+				point >= 27
+			}
+		}
+	}
+
+	/// 王手に応じたか否か
+	///
+	/// # Arguments
+	/// * `state` - 盤面の状態
+	/// * `t` - 手を列挙したい手番
+	/// * `mc` - 持ち駒
+	/// * `m` - 適用する手
+	/// `State`もしくは`AppliedMove`の状態が不正な場合の動作は未定義
+	///
+	/// # Errors
+	///
+	/// この関数は以下のエラーを返すケースがあります
+	///
+	/// * [`InvalidStateError`] 王手をかけられていない状態で呼び出された
+	///
+	/// [`InvalidStateError`]: ../error/struct.InvalidStateError.html
+	pub fn responded_oute(state:&State,t:Teban,mc:&MochigomaCollections,m:AppliedMove)
+		-> Result<bool,InvalidStateError> {
+
+		let o = t.opposite();
+
+		if !Rule::is_mate(o, state) {
+			return Err(InvalidStateError(String::from(
+				"The argument m is not Move of oute."
+			)));
+		}
+
+		let ps = Rule::apply_move_to_partial_state_none_check(state, t, mc, m);
+
+		Ok(!Rule::is_mate_with_partial_state_and_old_banmen_and_opponent_move(o, &state.banmen, &ps, m))
+	}
+
+	/// 手が打ち歩詰めか否かを返す
+	///
+	/// # Arguments
+	/// * `state` - 盤面の状態
+	/// * `teban` - 手を列挙したい手番
+	/// * `mc` - 持ち駒
+	/// * `m` - 適用する手
+	/// `State`もしくは`AppliedMove`の状態が不正な場合の動作は未定義
+	pub fn is_put_fu_and_mate(state:&State,teban:Teban,mc:&MochigomaCollections,m:AppliedMove) -> bool {
+		match m {
+			AppliedMove::Put(m) => {
+				let to = m.dst();
+				let (dx,dy) = to.square_to_point();
+
+				let kind = match &state.banmen {
+					&Banmen(ref kinds) => kinds[dy as usize][dx as usize]
+				};
+
+				match kind {
+					SFu | GFu => (),
+					_ => {
+						return false;
+					}
+				}
+
+				let is_oute = Rule::is_mate_with_partial_state_and_point_and_kind(teban,&state.part,dx,dy,kind);
+
+				is_oute && Rule::legal_moves_all(teban.opposite(), state, &mc).into_iter().filter(|m| {
+					match *m {
+						LegalMove::To(m) if m.obtained() == Some(ObtainKind::Ou) => true,
+						m @ _ => {
+							let m = m.to_applied_move();
+							let ps = Rule::apply_move_to_partial_state_none_check(state, teban.opposite(), mc, m);
+							!Rule::is_mate_with_partial_state_and_old_banmen_and_opponent_move(teban,&state.banmen,&ps,m)
+						},
+					}
+				}).count() == 0
+			},
+			_ => false,
+		}
+	}
+
+	/// 手が王を取る手か否かを返す
+	///
+	/// # Arguments
+	/// * `state` - 盤面の状態
+	/// * `teban` - 手を列挙したい手番
+	/// * `m` - 適用する手
+	/// `State`もしくは`AppliedMove`の状態が不正な場合の動作は未定義
+	pub fn is_win(state:&State,teban:Teban,m:AppliedMove) -> bool {
+		match m {
+			AppliedMove::To(m) => {
+				match teban {
+					Teban::Sente => {
+						let to = m.dst();
+						let bitboard = unsafe { state.part.sente_opponent_ou_position_board.merged_bitboard };
+
+						let to_mask = 1 << (to + 1);
+
+						bitboard & to_mask != 0
+					},
+					Teban::Gote => {
+						let to = m.dst();
+						let bitboard = unsafe { state.part.gote_opponent_ou_position_board.merged_bitboard };
+
+						let to_mask = 1 << (80 - to + 1);
+
+						bitboard & to_mask != 0
+					}
+				}
+			},
+			_ => false,
+		}
+	}
+
+	/// 相手が詰んでいるか否かを返す
+	///
+	/// # Arguments
+	/// * `t` - 手を列挙したい手番
+	/// * `state` - 盤面の状態
+	/// `State`が不正な場合の動作は未定義
+	pub fn is_mate(t:Teban,state:&State)
+		-> bool {
+
+		match &state.banmen {
+			&Banmen(ref kinds) => {
+				for y in 0..kinds.len() {
+					for x in 0..kinds[y].len() {
+						let (x,y) = match t {
+							Teban::Sente => (x,y),
+							Teban::Gote => (8 - x, 8 - y),
+						};
+						if Rule::is_mate_with_partial_state_and_point_and_kind(
+							t, &state.part, x as u32, y as u32, kinds[y as usize][x as usize]
+						) {
+							return true;
+						}
+					}
+				}
+			}
+		}
+		false
+	}
+
+	/// 相手が詰んでいるか否かビットボードと移動元座標と駒の種類から返す
+	///
+	/// # Arguments
+	/// * `t` - 手を列挙したい手番
+	/// * `ps` - 盤面の状態を表すビットボード
+	/// * `x` - 盤面左上を0,0とした時の移動元のx座標
+	/// * `y` - 盤面左上を0,0とした時の移動元のy座標
+	/// * `kind` - 駒の種類
+	/// 引数が不正な場合の動作は未定義
+	pub fn is_mate_with_partial_state_and_point_and_kind(t:Teban,ps:&PartialState,x:u32,y:u32,kind:KomaKind) -> bool {
+		let from = x * 9 + y;
+
+		Rule::is_mate_with_partial_state_and_from_and_kind(t,ps,from,kind)
+	}
+
+	/// 相手が詰んでいるか否かビットボードと移動元座標(x*9+y)と駒の種類から返す
+	///
+	/// # Arguments
+	/// * `t` - 手を列挙したい手番
+	/// * `ps` - 盤面の状態を表すビットボード
+	/// * `from` - 盤面左上を0,0とし、x * 9 + yで表される移動元の駒の位置
+	/// * `kind` - 駒の種類
+	/// 引数が不正な場合の動作は未定義
+	pub fn is_mate_with_partial_state_and_from_and_kind(t:Teban,ps:&PartialState,from:u32,kind:KomaKind) -> bool {
+		let state = ps;
+
+		(match kind {
+			SFu | SKei | SGin | SKin | SOu | SFuN | SKyouN | SKeiN | SGinN if t == Teban::Sente => {
+				Rule::win_only_move_once_with_point_and_kind_and_bitboard(
+					t,state.sente_self_board,state.sente_opponent_ou_position_board,from,kind
+				)
+			},
+			SKyou if t == Teban::Sente => {
+				let bitboard = state.sente_self_board | state.sente_opponent_board;
+
+				Rule::win_only_move_sente_kyou_with_point_and_kind_and_bitboard(
+					state.sente_self_board, state.sente_opponent_ou_position_board, bitboard, from
+				)
+			}
+			SKaku | SKakuN if t == Teban::Sente => {
+				Rule::win_only_move_sente_kaku_with_point_and_kind_and_bitboard(
+					state.sente_self_board, state.sente_opponent_ou_position_board, state.diag_board, from, kind
+				)
+			},
+			SHisha | SHishaN if t == Teban::Sente => {
+				let bitboard = state.sente_self_board | state.sente_opponent_board;
+
+				Rule::win_only_move_sente_hisha_with_point_and_kind_and_bitboard(
+					state.sente_self_board, state.sente_opponent_ou_position_board, bitboard, state.rotate_board, from, kind
+				)
+			},
+			GFu | GKei | GGin | GKin | GOu | GFuN | GKyouN | GKeiN | GGinN if t == Teban::Gote => {
+				Rule::win_only_move_once_with_point_and_kind_and_bitboard(
+					t,state.gote_self_board,state.gote_opponent_ou_position_board,from,kind
+				)
+			},
+			GKyou if t == Teban::Gote => {
+				let bitboard = state.sente_self_board | state.sente_opponent_board;
+
+				Rule::win_only_move_gote_kyou_with_point_and_kind_and_bitboard(
+					state.gote_self_board, state.gote_opponent_ou_position_board, bitboard, from
+				)
+			},
+			GKaku | GKakuN if t == Teban::Gote => {
+				Rule::win_only_move_gote_kaku_with_point_and_kind_and_bitboard(
+					state.gote_self_board, state.gote_opponent_ou_position_board, state.diag_board, from, kind
+				)
+			},
+			GHisha | GHishaN if t == Teban::Gote => {
+				let bitboard = state.sente_self_board | state.sente_opponent_board;
+
+				Rule::win_only_move_gote_hisha_with_point_and_kind_and_bitboard(
+					state.gote_self_board, state.gote_opponent_ou_position_board, bitboard, state.rotate_board, from, kind
+				)
+			},
+			_ => None,
+		}).is_some()
+	}
+
+	/// 相手が詰んでいるか否かビットボードから返す(香車、飛車、角のいずれかで詰むケースのみ)
+	///
+	/// # Arguments
+	/// * `t` - 手を列挙したい手番
+	/// * `ps` - 盤面の状態を表すビットボード
+	/// `PartialState`が不正な場合の動作は未定義
+	pub fn is_mate_with_partial_state_repeat_move_kinds(t:Teban,ps:&PartialState) -> bool {
+		match t {
+			Teban::Sente => {
+				let mut bitboard = ps.sente_hisha_board;
+
+				loop {
+					let p = Rule::pop_lsb(&mut bitboard);
+
+					if p == -1 {
+						break;
+					}
+
+					if Rule::is_mate_with_partial_state_and_from_and_kind(t, ps, p as u32, SHisha) {
+						return true;
+					}
+				}
+
+				let mut bitboard = ps.sente_kaku_board;
+
+				loop {
+					let p = Rule::pop_lsb(&mut bitboard);
+
+					if p == -1 {
+						break;
+					}
+
+					if Rule::is_mate_with_partial_state_and_from_and_kind(t, ps, p as u32, SKaku) {
+						return true;
+					}
+				}
+				let mut bitboard = ps.sente_kyou_board;
+
+				loop {
+					let p = Rule::pop_lsb(&mut bitboard);
+
+					if p == -1 {
+						break;
+					}
+
+					if Rule::is_mate_with_partial_state_and_from_and_kind(t, ps, p as u32, SKyou) {
+						return true;
+					}
+				}
+			},
+			Teban::Gote => {
+				let mut bitboard = ps.gote_hisha_board;
+
+				loop {
+					let p = Rule::pop_lsb(&mut bitboard);
+
+					if p == -1 {
+						break;
+					}
+
+					if Rule::is_mate_with_partial_state_and_from_and_kind(t, ps, p as u32, GHisha) {
+						return true;
+					}
+				}
+
+				let mut bitboard = ps.gote_kaku_board;
+
+				loop {
+					let p = Rule::pop_lsb(&mut bitboard);
+
+					if p == -1 {
+						break;
+					}
+
+					if Rule::is_mate_with_partial_state_and_from_and_kind(t, ps, p as u32, GKaku) {
+						return true;
+					}
+				}
+				let mut bitboard = ps.gote_kyou_board;
+
+				loop {
+					let p = Rule::pop_lsb(&mut bitboard);
+
+					if p == -1 {
+						break;
+					}
+
+					if Rule::is_mate_with_partial_state_and_from_and_kind(t, ps, p as u32, GKyou) {
+						return true;
+					}
+				}
+			}
+		}
+
+		false
+	}
+
+	/// 相手の手番側が詰んでいるか否か手の適用後のビットボードと手の適用前の盤面と手番側の打った手から返す
+	///
+	/// # Arguments
+	/// * `t` - 手を列挙したい手番
+	/// * `banmen` - 手の適用前の盤面
+	/// * `ps` - 相手の手番側の手の適用後の盤面の状態を表すビットボード
+	/// * `m` - 相手の手番側が打った手
+	/// 引数が不正な場合の動作は未定義
+	pub fn is_mate_with_partial_state_and_old_banmen_and_opponent_move(
+		t:Teban,banmen:&Banmen,ps:&PartialState,m:AppliedMove
+	) -> bool {
+		let from = match m {
+			AppliedMove::To(m) => m.src() as i32,
+			_ => -1,
+		};
+
+		let (sx,sy) = if from != -1 {
+			let (sx,sy) = from.square_to_point();
+			(sx as i32,sy as i32)
+		} else {
+			(-1,-1)
+		};
+
+		let to = match m {
+			AppliedMove::To(m) => m.dst(),
+			AppliedMove::Put(m) => m.dst(),
+		};
+
+		let (dx,dy) = to.square_to_point();
+		let dx = dx as usize;
+		let dy = dy as usize;
+
+		match banmen {
+			&Banmen(ref kinds) => {
+				for y in 0..kinds.len() {
+					for x in 0..kinds[y].len() {
+						let (x,y) = match t {
+							Teban::Sente => (x,y),
+							Teban::Gote => (8 - x, 8 - y),
+						};
+
+						let kind = if x as i32 == sx && y as i32 == sy {
+							Blank
+						} else if x == dx && y == dy {
+							match m {
+								AppliedMove::To(m) if m.is_nari() => {
+									kinds[sy as usize][sx as usize].to_nari()
+								},
+								AppliedMove::To(_) => {
+									kinds[sy as usize][sx as usize]
+								}
+								AppliedMove::Put(m) => {
+									KomaKind::from((t.opposite(),m.kind()))
+								}
+							}
+						} else {
+							kinds[y as usize][x as usize]
+						};
+
+						if Rule::is_mate_with_partial_state_and_point_and_kind(
+							t, &ps, x as u32, y as u32, kind
+						) {
+							return true;
+						}
+					}
+				}
+			}
+		}
+		false
+	}
+
+	/// 千日手検出用マップの更新関数
+	///
+	/// # Arguments
+	/// * `teban` - 手を列挙したい手番
+	/// * `mhash` - 局面を表すハッシュ（第一キー)
+	/// * `shash` - 局面を表すハッシュ（第二キー)
+	/// * `kyokumen_map` - 千日手検出用のマップ
+	pub fn update_sennichite_map(_:&State,teban:Teban,mhash:u64,shash:u64,
+									kyokumen_map:&mut KyokumenMap<u64,u32>) {
+		match kyokumen_map.get(teban,&mhash,&shash) {
+			Some(&c) => {
+				kyokumen_map.insert(teban,mhash,shash,c+1);
+			},
+			None => {
+				kyokumen_map.insert(teban,mhash,shash,1);
+			}
+		}
+	}
+
+	/// 現在の局面が千日手か否かを返す
+	///
+	/// # Arguments
+	/// * `teban` - 手を列挙したい手番
+	/// * `mhash` - 局面を表すハッシュ（第一キー)
+	/// * `shash` - 局面を表すハッシュ（第二キー)
+	/// * `kyokumen_map` - 千日手検出用のマップ
+	pub fn is_sennichite(_:&State,teban:Teban,mhash:u64,shash:u64,
+									kyokumen_map:&KyokumenMap<u64,u32>) -> bool {
+		match kyokumen_map.get(teban,&mhash,&shash) {
+			Some(&c) if c >= 3 => {
+				true
+			},
+			_ => false
+		}
+	}
+
+	/// 連続王手の千日手検出用マップの更新関数
+	///
+	/// # Arguments
+	/// * `teban` - 手を列挙したい手番
+	/// * `mhash` - 局面を表すハッシュ（第一キー)
+	/// * `shash` - 局面を表すハッシュ（第二キー)
+	/// * `oute_kyokumen_map` - 千日手検出用のマップ
+	pub fn update_sennichite_by_oute_map(state:&State,teban:Teban,mhash:u64,shash:u64,
+									oute_kyokumen_map:&mut KyokumenMap<u64,u32>) {
+
+		if Rule::is_mate(teban,state) {
+			let count = oute_kyokumen_map.get(teban, &mhash, &shash).map(|&c| c).unwrap_or(0);
+
+			oute_kyokumen_map.insert(teban, mhash, shash, count + 1);
+		} else {
+			oute_kyokumen_map.clear(teban);
+		}
+	}
+
+	/// 現在の局面が連続王手の千日手か否かを返す
+	///
+	/// # Arguments
+	/// * `teban` - 手を列挙したい手番
+	/// * `mhash` - 局面を表すハッシュ（第一キー)
+	/// * `shash` - 局面を表すハッシュ（第二キー)
+	/// * `oute_kyokumen_map` - 千日手検出用のマップ
+	pub fn is_sennichite_by_oute(state:&State,teban:Teban,mhash:u64,shash:u64,
+									oute_kyokumen_map:&KyokumenMap<u64,u32>)
+		-> bool {
+
+		if Rule::is_mate(teban,state) {
+			let count = oute_kyokumen_map.get(teban, &mhash, &shash).map(|&c| c).unwrap_or(0);
+
+			count > 0
+		} else {
+			false
+		}
+	}
+
+	/// 現在の持ち時間を更新して返す(フィッシャークロックルール対応)
+	/// # Arguments
+	/// * `limit` - 持ち時間
+	/// * `teban` - 現在の手番
+	/// * `consumed` - 手番中の現在までの経過時間
+	pub fn update_time_limit(limit:&UsiGoTimeLimit,teban:Teban,consumed:Duration) -> UsiGoTimeLimit {
+		match teban {
+			Teban::Sente => {
+				if let &UsiGoTimeLimit::Limit(Some((ls,lg)),byoyomi_of_inc) = limit {
+					let diff = consumed.as_secs() as u32 * 1000 + consumed.subsec_nanos() / 1000000;
+					let inc = match byoyomi_of_inc {
+						Some(UsiGoByoyomiOrInc::Inc(inc,_)) if ls > diff => {
+							inc
+						},
+						Some(UsiGoByoyomiOrInc::Inc(inc,_)) => {
+							inc - (diff - ls)
+						},
+						_ => {
+							0
+						}
+					};
+					let ls = if ls >= diff {
+						ls - diff + inc
+					} else {
+						0
+					};
+
+					UsiGoTimeLimit::Limit(Some((ls as u32,lg)),byoyomi_of_inc)
+				} else {
+					limit.clone()
+				}
+			},
+			Teban::Gote => {
+				if let &UsiGoTimeLimit::Limit(Some((ls,lg)),byoyomi_of_inc) = limit {
+					let diff = consumed.as_secs() as u32 * 1000 + consumed.subsec_nanos() / 1000000;
+					let inc = match byoyomi_of_inc {
+						Some(UsiGoByoyomiOrInc::Inc(_,inc)) if lg > diff => {
+							inc
+						},
+						Some(UsiGoByoyomiOrInc::Inc(_,inc)) => {
+							inc - (diff - lg)
+						},
+						_ => {
+							0
+						}
+					};
+					let lg = if lg >= diff {
+						lg - diff + inc
+					} else {
+						0
+					};
+
+					UsiGoTimeLimit::Limit(Some((ls, lg as u32)),byoyomi_of_inc)
+				} else {
+					limit.clone()
+				}
+			}
+		}
+	}
+
+	/// 持ち駒の状態を平手初期局面の時の駒を全部持ち駒にした状態で返す。
+	///
+	/// 返されるのは`HashMap<MochigomaKind,u32>`なので先手後手それぞれについて呼び出す必要がある
+	pub fn filled_mochigoma_hashmap() -> HashMap<MochigomaKind,u32> {
+		let mut m:HashMap<MochigomaKind,u32> = HashMap::new();
+
+		m.insert(MochigomaKind::Fu, 9);
+		m.insert(MochigomaKind::Kyou, 2);
+		m.insert(MochigomaKind::Kei, 2);
+		m.insert(MochigomaKind::Gin, 2);
+		m.insert(MochigomaKind::Kin, 2);
+		m.insert(MochigomaKind::Kaku, 1);
+		m.insert(MochigomaKind::Hisha, 1);
+
+		m
+	}
+}
+#[cfg(test)]
+mod tests {
+	use super::*;
+
+	#[test]
+	fn const_test_sente_nari_mask() {
+		for i in 0..128 {
+			let x = i / 9;
+			let y = i - x * 9;
+
+			if x < 9 && y <= 2 {
+				assert!(SENTE_NARI_MASK & 1 << i != 0);
+			} else {
+				assert!(SENTE_NARI_MASK & 1 << i == 0);
+			}
+		}
+	}
+
+	#[test]
+	fn const_test_gote_nari_mask() {
+		for i in 0..128 {
+			let x = i / 9;
+			let y = i - x * 9;
+
+			if x < 9 && y >= 6 {
+				assert!(GOTE_NARI_MASK & 1 << i != 0);
+			} else {
+				assert!(GOTE_NARI_MASK & 1 << i == 0);
+			}
+		}
+	}
+
+	#[test]
+	fn const_test_deny_move_sente_fu_and_kyou_mask() {
+		for i in 0..128 {
+			let x = i / 9;
+			let y = i - x * 9;
+
+			if x < 9 && y == 0 {
+				assert!(DENY_MOVE_SENTE_FU_AND_KYOU_MASK & 1 << i != 0);
+			} else {
+				assert!(DENY_MOVE_SENTE_FU_AND_KYOU_MASK & 1 << i == 0);
+			}
+		}
+	}
+
+	#[test]
+	fn const_test_deny_move_gote_fu_and_kyou_mask() {
+		for i in 0..128 {
+			let x = i / 9;
+			let y = i - x * 9;
+
+			if x < 9 && y == 8 {
+				assert!(DENY_MOVE_GOTE_FU_AND_KYOU_MASK & 1 << i != 0);
+			} else {
+				assert!(DENY_MOVE_GOTE_FU_AND_KYOU_MASK & 1 << i == 0);
+			}
+		}
+	}
+
+	#[test]
+	fn const_test_deny_move_deny_move_sente_kei_mask() {
+		for i in 0..128 {
+			let x = i / 9;
+			let y = i - x * 9;
+
+			if x < 9 && y <= 1 {
+				assert!(DENY_MOVE_SENTE_KEI_MASK & 1 << i != 0);
+			} else {
+				assert!(DENY_MOVE_SENTE_KEI_MASK & 1 << i == 0);
+			}
+		}
+	}
+
+	#[test]
+	fn const_test_deny_move_deny_move_gote_kei_mask() {
+		for i in 0..128 {
+			let x = i / 9;
+			let y = i - x * 9;
+
+			if x < 9 && y >= 7 {
+				assert!(DENY_MOVE_GOTE_KEI_MASK & 1 << i != 0);
+			} else {
+				assert!(DENY_MOVE_GOTE_KEI_MASK & 1 << i == 0);
+			}
+		}
+	}
+
+	#[test]
+	fn const_test_top_mask() {
+		for i in 0..128 {
+			let x = i / 9;
+			let y = i - x * 9;
+
+			if x < 3 && y >= 2 {
+				assert!(TOP_MASK & 1 << i != 0);
+			} else {
+				assert!(TOP_MASK & 1 << i == 0);
+			}
+		}
+	}
+
+	#[test]
+	fn const_test_bottom_mask() {
+		for i in 0..128 {
+			let x = i / 9;
+			let y = i - x * 9;
+
+			if x < 3 && y <= 2 {
+				assert!(BOTTOM_MASK & 1 << i != 0);
+			} else {
+				assert!(BOTTOM_MASK & 1 << i == 0);
+			}
+		}
+	}
+
+	#[test]
+	fn const_test_right_mask() {
+		for i in 0..128 {
+			let x = i / 9;
+
+			if x <= 1 {
+				assert!(RIGHT_MASK & 1 << i != 0);
+			} else {
+				assert!(RIGHT_MASK & 1 << i == 0);
+			}
+		}
+	}
 }